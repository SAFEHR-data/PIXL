--- conflicted
+++ resolved
@@ -48,12 +48,7 @@
 exclude=["scripts"]
 
 [extend-per-file-ignores]
-<<<<<<< HEAD
 "**/test*/*" = ["PLR2004"] #  Magic value used in comparison
 "hasher/tests/*" = ["ARG001"] #  unused function argument
-=======
-"**/tests/*" = ["PLR2004"] #  Magic value used in comparison
-"hasher/tests/*" = ["ARG001"] #  unused function argument
 "env.py" = ["INP001", "E402", "ERA001"]
-"alembic/versions/*" = ["D103", "INP001"]
->>>>>>> 382f16c7
+"alembic/versions/*" = ["D103", "INP001"]