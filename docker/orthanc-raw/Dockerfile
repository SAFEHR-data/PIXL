--- conflicted
+++ resolved
@@ -11,11 +11,7 @@
 #  WITHOUT WARRANTIES OR CONDITIONS OF ANY KIND, either express or implied.
 #  See the License for the specific language governing permissions and
 #  limitations under the License.
-<<<<<<< HEAD
-FROM orthancteam/orthanc:24.2.3-full
-=======
 FROM orthancteam/orthanc:24.3.3
->>>>>>> 4b126a42
 SHELL ["/bin/bash", "-o", "pipefail", "-e", "-u", "-x", "-c"]
 
 ARG ORTHANC_RAW_MAXIMUM_STORAGE_SIZE
