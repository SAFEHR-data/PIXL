[project]
name = "core"
version = "0.2.0rc0"
authors = [{ name = "PIXL core functionality" }]
description = ""
readme = "README.md"
requires-python = ">=3.9"
classifiers = ["Programming Language :: Python :: 3"]
dependencies = [
    "aio_pika==9.5.3",
    "azure-identity==1.19.0",
    "azure-keyvault==4.2.0",
    "fastapi==0.115.6",
    "jsonpickle==3.2.2",
    "loguru==0.7.3",
    "pandas==2.2.3",
    "pika==1.3.2",
    "psycopg2-binary==2.9.9",
    "pyarrow==17.0.0",
    "pydantic==2.8.2",
    "python-decouple==3.8",
    "python-slugify==8.0.4",
    "PyYAML==6.0.2",
    "requests==2.32.3",
    "sqlalchemy==2.0.36",
    "token-bucket==0.3.0",
    "xnat==0.6.2",
]

[project.optional-dependencies]
test = [
<<<<<<< HEAD
    "httpx==0.27.*",
    "pytest==8.3.4",
=======
    "httpx==0.28.*",
    "pytest==8.3.2",
>>>>>>> 5e3235bb
    "pytest-asyncio==0.24.0",
    "pytest-check==2.3.1",
    "pytest-cov==5.0.0",
    "pytest-pixl==0.2.0rc0",
    "xnat4tests==0.3.12",
]
dev = [
    "mypy",
    "pre-commit",
    "ruff",
]

[build-system]
requires = ["setuptools>=61.0"]
build-backend = "setuptools.build_meta"

[tool.pytest.ini_options]
markers = ["pika"]

[tool.ruff]
extend = "../ruff.toml"

[tool.ruff.lint.extend-per-file-ignores]
"./tests/**" = ["D100"]


[tool.coverage.report]
exclude_also = [
    "def __repr__",
    "if self.debug:",
    "if settings.DEBUG",
    "except subprocess.CalledProcessError as exception:",
    "raise AssertionError",
    "raise NotImplementedError",
    "if 0:",
    "if __name__ == .__main__.:",
    "if TYPE_CHECKING:",
    "if typing.TYPE_CHECKING",
    "class .*\\bProtocol\\):",
    "@(abc\\.)?abstractmethod",
]<|MERGE_RESOLUTION|>--- conflicted
+++ resolved
@@ -29,13 +29,8 @@
 
 [project.optional-dependencies]
 test = [
-<<<<<<< HEAD
-    "httpx==0.27.*",
+    "httpx==0.28.*",
     "pytest==8.3.4",
-=======
-    "httpx==0.28.*",
-    "pytest==8.3.2",
->>>>>>> 5e3235bb
     "pytest-asyncio==0.24.0",
     "pytest-check==2.3.1",
     "pytest-cov==5.0.0",
