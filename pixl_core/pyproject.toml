[project]
name = "core"
version = "0.2.0rc0"
authors = [{ name = "PIXL core functionality" }]
description = ""
readme = "README.md"
requires-python = ">=3.9"
classifiers = ["Programming Language :: Python :: 3"]
dependencies = [
    "aio_pika==9.5.3",
    "azure-identity==1.19.0",
    "azure-keyvault==4.2.0",
    "fastapi==0.115.6",
    "jsonpickle==4.0.0",
    "loguru==0.7.3",
    "pandas==2.2.3",
    "pika==1.3.2",
    "psycopg2-binary==2.9.9",
<<<<<<< HEAD
    "pyarrow==17.0.0",
    "pydantic==2.10.3",
=======
    "pyarrow==18.1.0",
    "pydantic==2.8.2",
>>>>>>> e87bac57
    "python-decouple==3.8",
    "python-slugify==8.0.4",
    "PyYAML==6.0.2",
    "requests==2.32.3",
    "sqlalchemy==2.0.36",
    "token-bucket==0.3.0",
    "xnat==0.6.2",
]

[project.optional-dependencies]
test = [
    "httpx==0.28.*",
    "pytest==8.3.4",
    "pytest-asyncio==0.24.0",
    "pytest-check==2.4.1",
    "pytest-cov==5.0.0",
    "pytest-pixl==0.2.0rc0",
    "xnat4tests==0.3.12",
]
dev = [
    "mypy",
    "pre-commit",
    "ruff",
]

[build-system]
requires = ["setuptools>=61.0"]
build-backend = "setuptools.build_meta"

[tool.pytest.ini_options]
markers = ["pika"]

[tool.ruff]
extend = "../ruff.toml"

[tool.ruff.lint.extend-per-file-ignores]
"./tests/**" = ["D100"]


[tool.coverage.report]
exclude_also = [
    "def __repr__",
    "if self.debug:",
    "if settings.DEBUG",
    "except subprocess.CalledProcessError as exception:",
    "raise AssertionError",
    "raise NotImplementedError",
    "if 0:",
    "if __name__ == .__main__.:",
    "if TYPE_CHECKING:",
    "if typing.TYPE_CHECKING",
    "class .*\\bProtocol\\):",
    "@(abc\\.)?abstractmethod",
]<|MERGE_RESOLUTION|>--- conflicted
+++ resolved
@@ -16,13 +16,8 @@
     "pandas==2.2.3",
     "pika==1.3.2",
     "psycopg2-binary==2.9.9",
-<<<<<<< HEAD
-    "pyarrow==17.0.0",
+    "pyarrow==18.1.0",
     "pydantic==2.10.3",
-=======
-    "pyarrow==18.1.0",
-    "pydantic==2.8.2",
->>>>>>> e87bac57
     "python-decouple==3.8",
     "python-slugify==8.0.4",
     "PyYAML==6.0.2",
