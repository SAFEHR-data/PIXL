--- conflicted
+++ resolved
@@ -14,11 +14,7 @@
     "python-decouple==3.6",
     "python-slugify==8.0.4",
     "pika==1.3.1",
-<<<<<<< HEAD
-    "aio_pika==8.3.0",
-=======
     "aio_pika==9.4.2",
->>>>>>> 41262c99
     "requests==2.31.0",
     "jsonpickle==3.0.2",
     "loguru==0.7.2",
