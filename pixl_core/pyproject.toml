--- conflicted
+++ resolved
@@ -20,13 +20,8 @@
     "loguru==0.7.2",
     "sqlalchemy==2.0.24",
     "psycopg2-binary==2.9.9",
-<<<<<<< HEAD
     "pandas==2.2.2",
-    "pyarrow==14.0.1",
-=======
-    "pandas==2.2.1",
     "pyarrow==17.0.0",
->>>>>>> ae5c07ae
     "PyYAML==6.0.1",
     "pydantic==2.6.3",
 ]
