--- conflicted
+++ resolved
@@ -10,17 +10,10 @@
     "aio_pika==9.5.3",
     "azure-identity==1.19.0",
     "azure-keyvault==4.2.0",
-<<<<<<< HEAD
     "fastapi==0.115.6",
-    "jsonpickle==3.2.2",
+    "jsonpickle==4.0.0",
     "loguru==0.7.3",
     "pandas==2.2.3",
-=======
-    "fastapi==0.112.0",
-    "jsonpickle==4.0.0",
-    "loguru==0.7.2",
-    "pandas==2.2.2",
->>>>>>> 3e34b7c3
     "pika==1.3.2",
     "psycopg2-binary==2.9.9",
     "pyarrow==17.0.0",
