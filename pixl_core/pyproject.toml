--- conflicted
+++ resolved
@@ -30,13 +30,8 @@
 test = [
     "pytest==8.3.2",
     "pytest-cov==5.0.0",
-<<<<<<< HEAD
-    "pytest-asyncio==0.21.1",
+    "pytest-asyncio==0.23.8",
     "httpx==0.27.*",
-=======
-    "pytest-asyncio==0.23.8",
-    "httpx==0.24.*",
->>>>>>> 8e3a7857
     "pytest-pixl",
 ]
 dev = ["mypy", "pre-commit", "ruff"]
