--- conflicted
+++ resolved
@@ -10,25 +10,14 @@
     "aio_pika==9.5.3",
     "azure-identity==1.19.0",
     "azure-keyvault==4.2.0",
-<<<<<<< HEAD
     "fastapi==0.115.6",
     "jsonpickle==4.0.0",
     "loguru==0.7.3",
     "pandas==2.2.3",
     "pika==1.3.2",
-    "psycopg2-binary==2.9.9",
+    "psycopg2-binary==2.9.10",
     "pyarrow==18.1.0",
     "pydantic==2.10.3",
-=======
-    "fastapi==0.112.0",
-    "jsonpickle==3.4.2",
-    "loguru==0.7.2",
-    "pandas==2.2.2",
-    "pika==1.3.2",
-    "psycopg2-binary==2.9.10",
-    "pyarrow==17.0.0",
-    "pydantic==2.8.2",
->>>>>>> 0d2f3a91
     "python-decouple==3.8",
     "python-slugify==8.0.4",
     "PyYAML==6.0.2",
@@ -43,13 +32,8 @@
     "httpx==0.28.*",
     "pytest==8.3.4",
     "pytest-asyncio==0.24.0",
-<<<<<<< HEAD
     "pytest-check==2.4.1",
-    "pytest-cov==5.0.0",
-=======
-    "pytest-check==2.3.1",
     "pytest-cov==6.0.0",
->>>>>>> 0d2f3a91
     "pytest-pixl==0.2.0rc0",
     "xnat4tests==0.3.12",
 ]
