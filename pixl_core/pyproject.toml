[project]
name = "core"
version = "0.0.1"
authors = [{ name = "PIXL core functionality" }]
description = ""
readme = "README.md"
requires-python = ">=3.9"
classifiers = ["Programming Language :: Python :: 3"]
dependencies = [
    "azure-identity==1.16.1",
    "azure-keyvault==4.2.0",
    "fastapi==0.111.1",
    "token-bucket==0.3.0",
    "python-decouple==3.6",
    "python-slugify==8.0.4",
    "pika==1.3.1",
<<<<<<< HEAD
    "aio_pika==9.4.2",
    "requests==2.31.0",
=======
    "aio_pika==8.2.4",
    "requests==2.32.2",
>>>>>>> 90db4f10
    "jsonpickle==3.0.2",
    "loguru==0.7.2",
    "sqlalchemy==2.0.24",
    "psycopg2-binary==2.9.9",
    "pandas==2.2.2",
    "pyarrow==17.0.0",
    "PyYAML==6.0.1",
    "pydantic==2.6.3",
]

[project.optional-dependencies]
test = [
    "pytest==7.4.2",
    "pytest-cov==5.0.0",
    "pytest-asyncio==0.21.1",
    "httpx==0.24.*",
    "pytest-pixl",
]
dev = ["mypy", "pre-commit", "ruff"]

[build-system]
requires = ["setuptools>=61.0"]
build-backend = "setuptools.build_meta"

[tool.pytest.ini_options]
markers = ["pika"]

[tool.ruff]
extend = "../ruff.toml"

[tool.ruff.lint.extend-per-file-ignores]
"./tests/**" = ["D100"]


[tool.coverage.report]
exclude_also = [
    "def __repr__",
    "if self.debug:",
    "if settings.DEBUG",
    "except subprocess.CalledProcessError as exception:",
    "raise AssertionError",
    "raise NotImplementedError",
    "if 0:",
    "if __name__ == .__main__.:",
    "if TYPE_CHECKING:",
    "if typing.TYPE_CHECKING",
    "class .*\\bProtocol\\):",
    "@(abc\\.)?abstractmethod",
]<|MERGE_RESOLUTION|>--- conflicted
+++ resolved
@@ -14,13 +14,8 @@
     "python-decouple==3.6",
     "python-slugify==8.0.4",
     "pika==1.3.1",
-<<<<<<< HEAD
     "aio_pika==9.4.2",
-    "requests==2.31.0",
-=======
-    "aio_pika==8.2.4",
     "requests==2.32.2",
->>>>>>> 90db4f10
     "jsonpickle==3.0.2",
     "loguru==0.7.2",
     "sqlalchemy==2.0.24",
