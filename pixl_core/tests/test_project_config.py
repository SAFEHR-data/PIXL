--- conflicted
+++ resolved
@@ -37,25 +37,17 @@
     assert project_config.destination.parquet == "ftps"
 
 
-<<<<<<< HEAD
-BASE_YAML_DATA = {
-    "project": {"name": "myproject", "modalities": ["DX", "CR"]},
-    "tag_operations": {
-        "base": "test-extract-uclh-omop-cdm.yaml",
-        "manufacturer_overrides": "mri-diffusion.yaml",
-    },
-    "destination": {"dicom": "ftps", "parquet": "ftps"},
-}
-=======
 @pytest.fixture()
 def base_yaml_data():
     """Good data (excluding optional fields)"""
     return {
         "project": {"name": "myproject", "modalities": ["DX", "CR"]},
-        "tag_operation_files": ["test-extract-uclh-omop-cdm.yaml"],
+        "tag_operation_files": {
+            "base": ["test-extract-uclh-omop-cdm.yaml"],
+            "manufacturer_overrides": "mri-diffusion.yaml",
+        },
         "destination": {"dicom": "ftps", "parquet": "ftps"},
     }
->>>>>>> ecb30b9a
 
 
 def test_base_is_valid(base_yaml_data):
@@ -94,13 +86,8 @@
 
 def test_invalid_paths(base_yaml_data):
     """Test that the config validation fails for invalid tag-operation paths."""
-<<<<<<< HEAD
-    config_data_wrong_base = BASE_YAML_DATA
-    config_data_wrong_base["tag_operations"]["base"] = "/i/dont/exist.yaml"
-=======
     config_data_wrong_base = base_yaml_data
-    config_data_wrong_base["tag_operation_files"][0] = "/i/dont/exist.yaml"
->>>>>>> ecb30b9a
+    config_data_wrong_base["tag_operations"]["base"][0] = "/i/dont/exist.yaml"
     with pytest.raises(ValidationError):
         PixlConfig.model_validate(config_data_wrong_base)
 
