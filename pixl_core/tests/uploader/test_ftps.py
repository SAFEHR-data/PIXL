--- conflicted
+++ resolved
@@ -89,41 +89,6 @@
     assert expected_output_file.exists()
 
 
-<<<<<<< HEAD
-@pytest.mark.usefixtures("ftps_server")
-def test_upload_dicom_image_already_exported(
-    zip_content, already_exported_dicom_image, ftps_uploader
-) -> None:
-    """Tests that exception thrown if DICOM image already exported"""
-    # ARRANGE
-    # Get the pseudo identifier from the test image
-    pseudo_anon_id = already_exported_dicom_image.pseudo_study_uid
-    project_slug = "some-project-slug"
-
-    # ASSERT
-    with pytest.raises(RuntimeError, match="Image already exported"):
-        ftps_uploader.send_via_ftps(zip_content, pseudo_anon_id, project_slug)
-
-
-@pytest.mark.usefixtures("ftps_server")
-def test_upload_dicom_image_unknown(zip_content, ftps_uploader) -> None:
-    """
-    Tests that a different exception is thrown if image is not recognised in the PIXL DB.
-
-    This supports the correctness of test_upload_dicom_image_already_exported,
-    which tests if the image is known, but has already been uploaded before uploading.
-    """
-    # ARRANGE
-    pseudo_anon_id = "doesnotexist"
-    project_slug = "some-project-slug"
-
-    # ASSERT
-    with pytest.raises(NoResultFound):
-        ftps_uploader.send_via_ftps(zip_content, pseudo_anon_id, project_slug)
-
-
-=======
->>>>>>> ac4b9ad0
 def test_update_exported_and_save(rows_in_session) -> None:
     """Tests that the exported_at field is updated when a file is uploaded"""
     # ARRANGE
