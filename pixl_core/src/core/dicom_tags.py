#  Copyright (c) 2022 University College London Hospitals NHS Foundation Trust
#
#  Licensed under the Apache License, Version 2.0 (the "License");
#  you may not use this file except in compliance with the License.
#  You may obtain a copy of the License at
#
#     http://www.apache.org/licenses/LICENSE-2.0
#
#  Unless required by applicable law or agreed to in writing, software
#  distributed under the License is distributed on an "AS IS" BASIS,
#  WITHOUT WARRANTIES OR CONDITIONS OF ANY KIND, either express or implied.
#  See the License for the specific language governing permissions and
#  limitations under the License.
"""
For defining private DICOM tags.
This information is currently duplicated in
 - pixl_imaging/tests/orthanc_raw_config/orthanc.json
 - orthanc/orthanc-raw/config/orthanc.json
 - projects/configs/tag-operations/test-extract-uclh-omop-cdm.yaml

For now you will have to manually keep these in step.
"""

from __future__ import annotations

from dataclasses import dataclass
<<<<<<< HEAD
from typing import Any

from pydicom import Dataset
from pydicom.dataset import PrivateBlock
=======
from typing import TYPE_CHECKING, Any, Optional

if TYPE_CHECKING:
    from pydicom.dataset import Dataset, PrivateBlock
>>>>>>> 1bd45f98


@dataclass
class PrivateDicomTag:
    """
    Define private DICOM tags that we are using in PIXL.
    We don't specify the private block ID (eg. 0x10) because its value can vary to avoid collisions
    - the private creator string is used to locate the block.
    Unfortunately, Orthanc seems to require you to hardcode it if you want to be able to use
    the API to update the tag value. So we have to take what we're given and log an error if
    it's not 0x10.
    """

    PLACEHOLDER_VALUE = "__pixl_unknown_value__"

    group_id: int
    offset_id: int
    # (aka VR) https://dicom.nema.org/medical/dicom/current/output/chtml/part05/sect_6.2.html
    value_type: str
    required_private_block: int
    creator_string: str
    tag_nickname: str
    # LO = Long string max 64
    # https://dicom.nema.org/medical/dicom/current/output/chtml/part05/sect_6.2.html
    vr: str
    unknown_value: Optional[str] = "__pixl_unknown_value__"

    def acceptable_private_block(self, actual_private_block: int) -> bool:
        """
        Detect whether the private block given to us is acceptable
        :param actual_private_block: one byte private block ID
        """
        if not 0x10 <= actual_private_block <= 0xFF:  # noqa: PLR2004 see DICOM spec
            err_str = f"private block must be from 0x10 to 0xff, got {actual_private_block}"
            raise ValueError(err_str)
        if self.required_private_block is None:
            return True
        return self.required_private_block == actual_private_block

    def add_to_dicom_dataset(self, dataset: Dataset, value: Any) -> PrivateBlock:
        """Add this private tag to the given dicom dataset, setting the given value"""
        private_block = dataset.private_block(self.group_id, self.creator_string, create=True)
        private_block.add_new(self.offset_id, self.value_type, value)
        if not self.acceptable_private_block(private_block.block_start >> 8):
            err_str = (
                "The private block does not match the value hardcoded in the orthanc "
                "config. This can be because there was an unexpected pre-existing private block "
                f"in group {self.group_id}"
            )
            raise RuntimeError(err_str)
        return private_block


DICOM_TAG_PROJECT_NAME = PrivateDicomTag(
    group_id=0x000D,
    required_private_block=0x10,
    offset_id=0x01,
    value_type="LO",  # LO = Long string max 64
    creator_string="UCLH PIXL",
    tag_nickname="UCLHPIXLProjectName",
    vr="LO",
    unknown_value="__pixl_unknown_value__",
)


def add_private_tag(dataset: Dataset, private_tag: PrivateDicomTag) -> PrivateBlock:
    """
    Add a private tag to an existing DICOM dataset.

    This uses pydicom.Dataset.private_block

    :param ds: The DICOM dataset to add the private tags to.
    :type ds: pydicom.Dataset
    :param private_tag: A custom tag to add to the DICOM dataset.

    """
    private_block = dataset.private_block(
        private_tag.group_id, private_tag.creator_string, create=True
    )
    private_block.add_new(private_tag.offset_id, private_tag.vr, private_tag.unknown_value)
    return private_block


def create_private_tag(group_id: int, element_id: int, vr: str, value: Any) -> PrivateDicomTag:
    """
    Creates a valid private DICOM tag from a group and element id, by calculating the required
    offset.
    """
    return PrivateDicomTag(
        group_id=group_id,
        # The offset is the element id minus the private block start, which seems to be always
        # equal to 0x1000 (4096)
        offset_id=element_id - 0x1000,
        required_private_block=0x10,
        creator_string="UCLH PIXL",
        tag_nickname="UCLHPIXLProjectName",
        vr=vr,
        unknown_value=value,
    )<|MERGE_RESOLUTION|>--- conflicted
+++ resolved
@@ -24,17 +24,12 @@
 from __future__ import annotations
 
 from dataclasses import dataclass
-<<<<<<< HEAD
-from typing import Any
+from typing import TYPE_CHECKING, Any, Optional
 
 from pydicom import Dataset
-from pydicom.dataset import PrivateBlock
-=======
-from typing import TYPE_CHECKING, Any, Optional
 
 if TYPE_CHECKING:
     from pydicom.dataset import Dataset, PrivateBlock
->>>>>>> 1bd45f98
 
 
 @dataclass
@@ -74,19 +69,6 @@
             return True
         return self.required_private_block == actual_private_block
 
-    def add_to_dicom_dataset(self, dataset: Dataset, value: Any) -> PrivateBlock:
-        """Add this private tag to the given dicom dataset, setting the given value"""
-        private_block = dataset.private_block(self.group_id, self.creator_string, create=True)
-        private_block.add_new(self.offset_id, self.value_type, value)
-        if not self.acceptable_private_block(private_block.block_start >> 8):
-            err_str = (
-                "The private block does not match the value hardcoded in the orthanc "
-                "config. This can be because there was an unexpected pre-existing private block "
-                f"in group {self.group_id}"
-            )
-            raise RuntimeError(err_str)
-        return private_block
-
 
 DICOM_TAG_PROJECT_NAME = PrivateDicomTag(
     group_id=0x000D,
@@ -100,21 +82,33 @@
 )
 
 
-def add_private_tag(dataset: Dataset, private_tag: PrivateDicomTag) -> PrivateBlock:
+def add_private_tag(
+    dataset: Dataset, private_tag: PrivateDicomTag, value: Optional[str] = None
+) -> PrivateBlock:
     """
     Add a private tag to an existing DICOM dataset.
 
     This uses pydicom.Dataset.private_block
 
-    :param ds: The DICOM dataset to add the private tags to.
-    :type ds: pydicom.Dataset
+    :param dataset: The DICOM dataset to add the private tags to.
+    :type dataset: pydicom.Dataset
     :param private_tag: A custom tag to add to the DICOM dataset.
+    :param value: Optional value string. If None, use the default placeholder value.
 
     """
     private_block = dataset.private_block(
         private_tag.group_id, private_tag.creator_string, create=True
     )
-    private_block.add_new(private_tag.offset_id, private_tag.vr, private_tag.unknown_value)
+    if value is None:
+        value = private_tag.unknown_value
+    private_block.add_new(private_tag.offset_id, private_tag.vr, value)
+    if not private_tag.acceptable_private_block(private_block.block_start >> 8):
+        err_str = (
+            "The private block does not match the value hardcoded in the orthanc "
+            "config. This can be because there was an unexpected pre-existing private block "
+            f"in group {private_tag.group_id}"
+        )
+        raise RuntimeError(err_str)
     return private_block
 
 
