--- conflicted
+++ resolved
@@ -20,8 +20,8 @@
 from pathlib import Path
 from typing import Any, Optional
 
-import yaml
-from decouple import Config, RepositoryEmpty, RepositoryEnv
+import yaml  # type: ignore [import-untyped]
+from decouple import Config, RepositoryEmpty, RepositoryEnv  # type: ignore [import-untyped]
 from loguru import logger
 from pydantic import BaseModel, field_validator
 
@@ -37,13 +37,8 @@
     Load configuration for a project based on its slug.
     Project needs to have a corresponding yaml file in the `$PROJECT_CONFIGS_DIR` directory.
     """
-<<<<<<< HEAD
     configpath = Path(config("PROJECT_CONFIGS_DIR")) / f"{project_slug}.yaml"
-    logger.debug(f"Loading config for {project_slug} from {configpath}")  # noqa: G004
-=======
-    configpath = PROJECT_CONFIGS_DIR / f"{project_slug}.yaml"
     logger.debug("Loading config for {} from {}", project_slug, configpath)
->>>>>>> e22f8559
     try:
         return _load_and_validate(configpath)
     except FileNotFoundError as error:
