#  Copyright (c) University College London Hospitals NHS Foundation Trust
#
#  Licensed under the Apache License, Version 2.0 (the "License");
#  you may not use this file except in compliance with the License.
#  You may obtain a copy of the License at
#
#     http://www.apache.org/licenses/LICENSE-2.0
#
#  Unless required by applicable law or agreed to in writing, software
#  distributed under the License is distributed on an "AS IS" BASIS,
#  WITHOUT WARRANTIES OR CONDITIONS OF ANY KIND, either express or implied.
#  See the License for the specific language governing permissions and
#  limitations under the License.
from __future__ import annotations

import logging
<<<<<<< HEAD
import os
=======
from asyncio import sleep
>>>>>>> dc36cf0f
from dataclasses import dataclass
from typing import TYPE_CHECKING, Any

from core.dicom_tags import DICOM_TAG_PROJECT_NAME
from decouple import config

from pixl_imaging._orthanc import Orthanc, PIXLRawOrthanc

if TYPE_CHECKING:
    from core.patient_queue.message import Message

logger = logging.getLogger("uvicorn")


async def process_message(message: Message) -> None:
    """
    Process message from queue by retrieving a study with the given Patient and Accession Number.
    We may receive multiple messages with same Patient + Acc Num, either as retries or because
    they are needed for multiple projects.
    """
    logger.debug("Processing: %s", message)

    study = ImagingStudy.from_message(message)
    orthanc_raw = PIXLRawOrthanc()

    study_exists = _update_or_resend_existing_study_(message.project_name, orthanc_raw, study)
    if study_exists:
        return

    # Tell orthanc to query VNA for the patient and accession number
    query_id = orthanc_raw.query_remote(study.orthanc_query_dict, modality=config("VNAQR_MODALITY"))
    if query_id is None:
        logger.error("Failed to find %s in the VNA", study)
        raise RuntimeError

    # Wait for query to complete
    timeout = config("PIXL_DICOM_TRANSFER_TIMEOUT", cast=float)
    try:
        await orthanc_raw.wait_for_job_success(query_id, timeout)
    except TimeoutError as te:
        msg = f"Failed to transfer {message} within {timeout} seconds"
        raise TimeoutError(msg) from te

    # Now that instance has arrived in orthanc raw, we can set its project name tag via the API
    studies_with_tags = orthanc_raw.query_local(study.orthanc_query_dict)
    logger.debug("Local instances with matching tags: %s", studies_with_tags)

    _add_project_to_study(message.project_name, orthanc_raw, studies_with_tags)

    return


def _update_or_resend_existing_study_(
    project_name: str, orthanc_raw: PIXLRawOrthanc, study: ImagingStudy
) -> bool:
    """
    If study does not yet exist in orthanc raw, do nothing.
    If study exists in orthanc raw and has the wrong project name, update it.
    If study exists in orthanc raw and has the correct project name, send to orthanc anon.

    Return True if study exists in orthanc raw, otherwise False.
    """
    existing_resources = study.query_local(orthanc_raw, project_tag=True)
    if len(existing_resources) == 0:
        return False

    # Check whether study already has the correct project name
    different_project: list[str] = []
    for resource in existing_resources:
        project_tags = (
            resource["RequestedTags"].get(DICOM_TAG_PROJECT_NAME.tag_nickname),
            resource["RequestedTags"].get(
                "Unknown Tag & Data"
            ),  # Fallback for testing where we're not using the entire plugin, remains undefined
        )
        if project_name not in project_tags:
            different_project.append(resource["ID"])

    if different_project:
        _add_project_to_study(project_name, orthanc_raw, different_project)
        return True
    orthanc_raw.send_existing_study_to_anon(existing_resources[0]["ID"])
    return True


def _add_project_to_study(
    project_name: str, orthanc_raw: PIXLRawOrthanc, studies_with_tags: list[str]
) -> None:
    if len(studies_with_tags) != 1:
        logger.error(
            "Got %s studies with matching accession number and patient ID, expected 1",
            len(studies_with_tags),
        )
    for study in studies_with_tags:
        logger.debug("Study ID %s", study)
        orthanc_raw.modify_private_tags_by_study(
            study_id=study,
            private_creator=DICOM_TAG_PROJECT_NAME.creator_string,
            tag_replacement={
                # The tag here needs to be defined in orthanc's dictionary
                DICOM_TAG_PROJECT_NAME.tag_nickname: project_name,
            },
        )


@dataclass
class ImagingStudy:
    """Dataclass for DICOM study unique to a patient and imaging study"""

    message: Message

    @classmethod
    def from_message(cls, message: Message) -> ImagingStudy:
        """Build an imaging study from a queue message."""
        return ImagingStudy(message=message)

    @property
    def orthanc_query_dict(self) -> dict:
        """Build a dictionary to query a study."""
        return {
            "Level": "Study",
            "Query": {
                "PatientID": self.message.mrn,
                "AccessionNumber": self.message.accession_number,
            },
        }

    @property
    def orthanc_dict_with_project_name(self) -> dict:
        """Dictionary to query a study, returning the PIXL_PROJECT tags for each study."""
        return {
            **self.orthanc_query_dict,
            "RequestedTags": [DICOM_TAG_PROJECT_NAME.tag_nickname],
            "Expand": True,
        }

    def query_local(self, node: Orthanc, *, project_tag: bool = False) -> Any:
        """Does this study exist in an Orthanc instance/node, optionally query for project tag."""
        query_dict = self.orthanc_query_dict
        if project_tag:
            query_dict = self.orthanc_dict_with_project_name

        return node.query_local(query_dict)<|MERGE_RESOLUTION|>--- conflicted
+++ resolved
@@ -14,11 +14,6 @@
 from __future__ import annotations
 
 import logging
-<<<<<<< HEAD
-import os
-=======
-from asyncio import sleep
->>>>>>> dc36cf0f
 from dataclasses import dataclass
 from typing import TYPE_CHECKING, Any
 
