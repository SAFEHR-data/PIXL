#  Copyright (c) University College London Hospitals NHS Foundation Trust
#
#  Licensed under the Apache License, Version 2.0 (the "License");
#  you may not use this file except in compliance with the License.
#  You may obtain a copy of the License at
#
#     http://www.apache.org/licenses/LICENSE-2.0
#
#  Unless required by applicable law or agreed to in writing, software
#  distributed under the License is distributed on an "AS IS" BASIS,
#  WITHOUT WARRANTIES OR CONDITIONS OF ANY KIND, either express or implied.
#  See the License for the specific language governing permissions and
#  limitations under the License.
from __future__ import annotations

<<<<<<< HEAD
from asyncio import sleep
=======
import logging
>>>>>>> 20fb45d8
from dataclasses import dataclass
from typing import TYPE_CHECKING, Any

from core.dicom_tags import DICOM_TAG_PROJECT_NAME
from core.exceptions import PixlSkipMessageError
from decouple import config

from pixl_imaging._orthanc import Orthanc, PIXLRawOrthanc

if TYPE_CHECKING:
    from core.patient_queue.message import Message

from loguru import logger


async def process_message(message: Message) -> None:
<<<<<<< HEAD
    """Process message from queue."""
    logger.debug("Processing: {}", message.identifier)
=======
    """
    Process message from queue by retrieving a study with the given Patient and Accession Number.
    We may receive multiple messages with same Patient + Acc Num, either as retries or because
    they are needed for multiple projects.
    """
    logger.debug("Processing: %s", message)
>>>>>>> 20fb45d8

    study = ImagingStudy.from_message(message)
    orthanc_raw = PIXLRawOrthanc()

    await orthanc_raw.raise_if_pending_jobs()

    study_exists = await _update_or_resend_existing_study_(message.project_name, orthanc_raw, study)
    if study_exists:
        return

<<<<<<< HEAD
    query_id = await _find_study_in_vna_or_raise(message, orthanc_raw, study)
    await _retrieve_study_and_wait_for_job_success(message, orthanc_raw, query_id)
=======
    # Tell orthanc to query VNA for the patient and accession number
    query_id = orthanc_raw.query_remote(study.orthanc_query_dict, modality=config("VNAQR_MODALITY"))
    if query_id is None:
        logger.error("Failed to find %s in the VNA", study)
        raise RuntimeError

    # Wait for query to complete
    timeout: float = config("PIXL_DICOM_TRANSFER_TIMEOUT", cast=float)
    try:
        await orthanc_raw.wait_for_job_success(query_id, timeout)
    except TimeoutError as te:
        msg = f"Failed to transfer {message} within {timeout} seconds"
        raise TimeoutError(msg) from te
>>>>>>> 20fb45d8

    # Now that instance has arrived in orthanc raw, we can set its project name tag via the API
    studies = await orthanc_raw.query_local(study.orthanc_query_dict)
    logger.debug("Local instances for study: {}", studies)

    await _add_project_to_study(message.project_name, orthanc_raw, studies)

    return


async def _update_or_resend_existing_study_(
    project_name: str, orthanc_raw: PIXLRawOrthanc, study: ImagingStudy
) -> bool:
    """
    If study does not yet exist in orthanc raw, do nothing.
    If study exists in orthanc raw and has the wrong project name, update it.
    If study exists in orthanc raw and has the correct project name, send to orthanc anon.

    Return True if study exists in orthanc raw, otherwise False.
    """
    existing_resources = await study.query_local(orthanc_raw, project_tag=True)
    if len(existing_resources) == 0:
        return False

    # Check whether study already has the correct project name
    different_project: list[str] = []

    if len(existing_resources) > 1:
        # Only keep one study, the one which has the largest number of series
        sorted_resources = sorted(existing_resources, key=lambda x: len(x["LastUpdate"]))
        logger.debug(
            "Found more than one resource for study, only keeping the last updated resource: {}",
            sorted_resources,
        )
        existing_resources = [sorted_resources.pop(-1)]
        for delete_resource in sorted_resources:
            await orthanc_raw.delete(f"/studies/{delete_resource['ID']}")

    for resource in existing_resources:
        project_tags = (
            resource["RequestedTags"].get(DICOM_TAG_PROJECT_NAME.tag_nickname),
            resource["RequestedTags"].get(
                "Unknown Tag & Data"
            ),  # Fallback for testing where we're not using the entire plugin, remains undefined
        )
        if project_name not in project_tags:
            different_project.append(resource["ID"])

    if different_project:
        await _add_project_to_study(project_name, orthanc_raw, different_project)
        return True
    await orthanc_raw.send_existing_study_to_anon(existing_resources[0]["ID"])
    return True


async def _add_project_to_study(
    project_name: str, orthanc_raw: PIXLRawOrthanc, studies: list[str]
) -> None:
    if len(studies) > 1:
        logger.error(
            "Got {} studies with matching accession number and patient ID, expected 1",
            studies,
        )
    for study in studies:
        logger.debug("Adding private tag to study ID {}", study)
        await orthanc_raw.modify_private_tags_by_study(
            study_id=study,
            private_creator=DICOM_TAG_PROJECT_NAME.creator_string,
            tag_replacement={
                # The tag here needs to be defined in orthanc's dictionary
                DICOM_TAG_PROJECT_NAME.tag_nickname: project_name,
            },
        )


async def _find_study_in_vna_or_raise(
    message: Message, orthanc_raw: Orthanc, study: ImagingStudy
) -> str:
    """Query the VNA for the study, raise exception if it doesn't exist"""
    query_id = await orthanc_raw.query_remote(
        study.orthanc_query_dict, modality=config("VNAQR_MODALITY")
    )
    if query_id is None:
        msg = f"Failed to find {message.identifier} in the VNA"
        raise PixlSkipMessageError(msg)
    return query_id


async def _retrieve_study_and_wait_for_job_success(
    message: Message, orthanc_raw: Orthanc, query_id: str
) -> None:
    """Get image from VNA, poll for success, throwing if failure or reaches timeout."""
    job_id = await orthanc_raw.retrieve_from_remote(query_id=query_id)  # C-Move
    job_state = "Pending"
    start_time = time()
    while job_state != "Success":
        if job_state == "Failure":
            msg = f"Job failed for {message.identifier}"
            raise PixlSkipMessageError(msg)

        if (time() - start_time) > config("PIXL_DICOM_TRANSFER_TIMEOUT", cast=float):
            msg = (
                f"Failed to transfer {message.identifier} within "
                f"{config('PIXL_DICOM_TRANSFER_TIMEOUT')} seconds"
            )
            # Delete any partially transferred studies?
            raise PixlSkipMessageError(msg)

        await sleep(1)
        job_state = await orthanc_raw.job_state(job_id=job_id)


@dataclass
class ImagingStudy:
    """Dataclass for DICOM study unique to a patient and imaging study"""

    message: Message

    @classmethod
    def from_message(cls, message: Message) -> ImagingStudy:
        """Build an imaging study from a queue message."""
        return ImagingStudy(message=message)

    @property
    def orthanc_query_dict(self) -> dict:
        """Build a dictionary to query a study."""
        return {
            "Level": "Study",
            "Query": {
                "PatientID": self.message.mrn,
                "AccessionNumber": self.message.accession_number,
            },
        }

    @property
    def orthanc_dict_with_project_name(self) -> dict:
        """Dictionary to query a study, returning the PIXL_PROJECT tags for each study."""
        return {
            **self.orthanc_query_dict,
            "RequestedTags": [DICOM_TAG_PROJECT_NAME.tag_nickname],
            "Expand": True,
        }

    async def query_local(self, node: Orthanc, *, project_tag: bool = False) -> Any:
        """Does this study exist in an Orthanc instance/node, optionally query for project tag."""
        query_dict = self.orthanc_query_dict
        if project_tag:
            query_dict = self.orthanc_dict_with_project_name

        return await node.query_local(query_dict)<|MERGE_RESOLUTION|>--- conflicted
+++ resolved
@@ -13,11 +13,6 @@
 #  limitations under the License.
 from __future__ import annotations
 
-<<<<<<< HEAD
-from asyncio import sleep
-=======
-import logging
->>>>>>> 20fb45d8
 from dataclasses import dataclass
 from typing import TYPE_CHECKING, Any
 
@@ -34,17 +29,12 @@
 
 
 async def process_message(message: Message) -> None:
-<<<<<<< HEAD
-    """Process message from queue."""
-    logger.debug("Processing: {}", message.identifier)
-=======
     """
     Process message from queue by retrieving a study with the given Patient and Accession Number.
     We may receive multiple messages with same Patient + Acc Num, either as retries or because
     they are needed for multiple projects.
     """
-    logger.debug("Processing: %s", message)
->>>>>>> 20fb45d8
+    logger.debug("Processing: {}", message.identifier)
 
     study = ImagingStudy.from_message(message)
     orthanc_raw = PIXLRawOrthanc()
@@ -55,29 +45,13 @@
     if study_exists:
         return
 
-<<<<<<< HEAD
     query_id = await _find_study_in_vna_or_raise(message, orthanc_raw, study)
-    await _retrieve_study_and_wait_for_job_success(message, orthanc_raw, query_id)
-=======
-    # Tell orthanc to query VNA for the patient and accession number
-    query_id = orthanc_raw.query_remote(study.orthanc_query_dict, modality=config("VNAQR_MODALITY"))
-    if query_id is None:
-        logger.error("Failed to find %s in the VNA", study)
-        raise RuntimeError
-
-    # Wait for query to complete
     timeout: float = config("PIXL_DICOM_TRANSFER_TIMEOUT", cast=float)
-    try:
-        await orthanc_raw.wait_for_job_success(query_id, timeout)
-    except TimeoutError as te:
-        msg = f"Failed to transfer {message} within {timeout} seconds"
-        raise TimeoutError(msg) from te
->>>>>>> 20fb45d8
+    await orthanc_raw.wait_for_job_success_or_raise(query_id, timeout, message)
 
     # Now that instance has arrived in orthanc raw, we can set its project name tag via the API
     studies = await orthanc_raw.query_local(study.orthanc_query_dict)
     logger.debug("Local instances for study: {}", studies)
-
     await _add_project_to_study(message.project_name, orthanc_raw, studies)
 
     return
@@ -161,30 +135,6 @@
     return query_id
 
 
-async def _retrieve_study_and_wait_for_job_success(
-    message: Message, orthanc_raw: Orthanc, query_id: str
-) -> None:
-    """Get image from VNA, poll for success, throwing if failure or reaches timeout."""
-    job_id = await orthanc_raw.retrieve_from_remote(query_id=query_id)  # C-Move
-    job_state = "Pending"
-    start_time = time()
-    while job_state != "Success":
-        if job_state == "Failure":
-            msg = f"Job failed for {message.identifier}"
-            raise PixlSkipMessageError(msg)
-
-        if (time() - start_time) > config("PIXL_DICOM_TRANSFER_TIMEOUT", cast=float):
-            msg = (
-                f"Failed to transfer {message.identifier} within "
-                f"{config('PIXL_DICOM_TRANSFER_TIMEOUT')} seconds"
-            )
-            # Delete any partially transferred studies?
-            raise PixlSkipMessageError(msg)
-
-        await sleep(1)
-        job_state = await orthanc_raw.job_state(job_id=job_id)
-
-
 @dataclass
 class ImagingStudy:
     """Dataclass for DICOM study unique to a patient and imaging study"""
