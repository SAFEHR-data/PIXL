#  Copyright (c) University College London Hospitals NHS Foundation Trust
#
#  Licensed under the Apache License, Version 2.0 (the "License");
#  you may not use this file except in compliance with the License.
#  You may obtain a copy of the License at
#
#     http://www.apache.org/licenses/LICENSE-2.0
#
#  Unless required by applicable law or agreed to in writing, software
#  distributed under the License is distributed on an "AS IS" BASIS,
#  WITHOUT WARRANTIES OR CONDITIONS OF ANY KIND, either express or implied.
#  See the License for the specific language governing permissions and
#  limitations under the License.
from __future__ import annotations

import datetime
from dataclasses import dataclass
from enum import StrEnum
from typing import TYPE_CHECKING, Any, Optional
from zoneinfo import ZoneInfo

from core.exceptions import PixlDiscardError, PixlOutOfHoursError, PixlStudyNotInPrimaryArchiveError
from decouple import config

from pixl_imaging._orthanc import Orthanc, PIXLAnonOrthanc, PIXLRawOrthanc

if TYPE_CHECKING:
    from core.patient_queue.message import Message

from loguru import logger


class DicomModality(StrEnum):
    primary = config("PRIMARY_DICOM_SOURCE_MODALITY")
    secondary = config("SECONDARY_DICOM_SOURCE_MODALITY")


async def process_message(message: Message, archive: DicomModality) -> None:
    """
    Process message from queue by retrieving a study with the given Patient and Accession Number.
    We may receive multiple messages with same Patient + Acc Num, either as retries or because
    they are needed for multiple projects.
    """
    logger.trace("Processing: {}. Querying {} archive.", message.identifier, archive.name)

    study = ImagingStudy.from_message(message)
    orthanc_raw = PIXLRawOrthanc()
    orthanc_anon = PIXLAnonOrthanc()
    await _process_message(
        study=study,
        orthanc_raw=orthanc_raw,
        archive=archive,
        orthanc_anon=orthanc_anon,
    )


async def _process_message(
    study: ImagingStudy,
    orthanc_raw: PIXLRawOrthanc,
    archive: DicomModality,
    orthanc_anon: PIXLAnonOrthanc,
) -> None:
    """
    Retrieve a study from the archives and send it to Orthanc Anon.

    Querying the archives:
    If 'archive' is 'secondary' and it's during working hours:
        - raise a PixlOutOfHoursError to have the message requeued
    If the study doesn't exist and 'archive' is primary:
        - publish the message to the secondary imaging queue
        - raise a PixlDiscardError
    If the study doesn't exist and 'archive' is secondary:
        - raise a PixlDiscardError

    Querying Orthanc Raw:
    If the study already exists in Orthanc Raw:
        - query the archive to determine whether any instances are missing
        - retrieve any missing instances
    If it doesn't already exist in Orthanc Raw:
        - query the archive for the study
        - retrieve the study from the VNA / PACS

    Then:
        - send the study to Orthanc Anon if ORTHANC_AUTOROUTE_RAW_TO_ANON is True
        - if the C-STORE operation to Orthanc Anon is successful, and
          ORTHANC_AUTOROUTE_ANON_TO_ENDPOINT is True, send the study to the appropriate destination
    """
    await orthanc_raw.raise_if_pending_jobs()

    if archive.name == "secondary" and (_is_daytime() or _is_weekend()):
        msg = "Not querying secondary archive during the daytime or on the weekend."
        raise PixlOutOfHoursError(msg)

    logger.info("Processing: {}. Querying {} archive.", study.message.identifier, archive.name)

    query_id = await _find_study_in_archive_or_raise(
        orthanc_raw=orthanc_raw,
        study=study,
        archive=archive,
    )

    existing_local_resources = await _get_study_resources(
        orthanc_raw=orthanc_raw,
        study=study,
        query_level=study.query_level,
    )

    if not existing_local_resources:
        await _retrieve_study(
            orthanc_raw=orthanc_raw,
            query_id=query_id,
        )
    else:
        await _retrieve_missing_instances(
            resources=existing_local_resources,
            orthanc_raw=orthanc_raw,
            study=study,
            query_id=query_id,
            modality=archive.value,
        )

    # Always query as Study level so we always send study resources to Orthanc Anon
    resources = await _get_study_resources(
        orthanc_raw=orthanc_raw,
        study=study,
        query_level="Study",
    )

    if not orthanc_raw.autoroute_to_anon:
        logger.debug("Auto-routing to Orthanc Anon is not enabled. Not sending study {}", resources)
        return

    await orthanc_anon.notify_anon_to_retrieve_study_resources(
        orthanc_raw=orthanc_raw,
        resource_ids=resources,
        series_uid=study.message.series_uid,
        project_name=study.message.project_name,
    )


async def _get_study_resources(
    orthanc_raw: PIXLRawOrthanc,
    study: ImagingStudy,
    query_level: str,
) -> list[str]:
    """
    Get a list of existing resources for a study in Orthanc Raw.

    Note, resources may be either Studies or Series depending on the `study.query` level.
    """
    existing_resources: list[str] = await study.query_local(orthanc_raw, query_level=query_level)

    logger.debug(
        'Found {} existing resources for study "{}"',
        existing_resources,
        study,
    )

    return existing_resources


async def _find_study_in_archive_or_raise(
    orthanc_raw: Orthanc,
    study: ImagingStudy,
    archive: DicomModality,
) -> str:
    """
    Query an archive for a study.

    If 'archive' is 'secondary' and it's during working hours:
        - raise a PixlOutOfHoursError to have the message requeued
    If the study doesn't exist, and 'archive' is primary:
        - raise a PixlStudyNotInPrimaryArchiveError if a secondary archive is defined
        - raise a PixlDiscardError if a secondary archive is not defined
    If the study doesn't exist and 'archive' is secondary:
        - raise a PixlDiscardError

    When querying an archive, the study is first queried using its UID it it's available.
    If the UID is an empty string, or if the study is not found, the study is queried using
    the MRN and accession number.

    """
    query_id = await _find_study_in_archive(
        orthanc_raw=orthanc_raw,
        study=study,
        modality=archive.value,
    )

    if query_id is not None:
        return query_id

    if archive.name == "secondary":
        msg = f"Failed to find study {study.message.identifier} in primary or secondary archive."
        raise PixlDiscardError(msg)

    if config("SECONDARY_DICOM_SOURCE_AE_TITLE") == config("PRIMARY_DICOM_SOURCE_AE_TITLE"):
        msg = (
            f"Failed to find study {study.message.identifier} in primary archive "
            "and SECONDARY_DICOM_SOURCE_AE_TITLE is the same as PRIMARY_DICOM_SOURCE_AE_TITLE."
        )
        raise PixlDiscardError(msg)

    msg = (
        f"Failed to find study {study.message.identifier} in primary archive, "
        "sending message to secondary imaging queue."
    )
    raise PixlStudyNotInPrimaryArchiveError(msg)


async def _find_study_in_archive(
    orthanc_raw: Orthanc,
    study: ImagingStudy,
    modality: str,
) -> Optional[str]:
    """
    Query the primary archive for the study using its UID.
    If UID is not available, query on MRN and accession number.
    """
    query_response = None
    if study.message.study_uid:
        query_response = await orthanc_raw.query_remote(
            data=study.orthanc_uid_query_by_level_dict,
            modality=modality,
        )
    if query_response is not None:
        return query_response

    logger.debug(
        "No study found in modality {} with UID '{}', trying MRN and accession number",
        modality,
        study.message.study_uid,
    )
    return await orthanc_raw.query_remote(
        study.orthanc_query_by_level_dict,
        modality=modality,
    )


def _is_daytime() -> bool:
    """Check if the current time is between 8 am and 8 pm."""
    timezone = ZoneInfo(config("TZ"))
    after_8am = datetime.time(8, 00) <= datetime.datetime.now(tz=timezone).time()
    before_8pm = datetime.datetime.now(tz=timezone).time() <= datetime.time(20, 00)
    return after_8am and before_8pm


def _is_weekend() -> bool:
    """Check if it's the weekend."""
    timezone = ZoneInfo(config("TZ"))
    saturday = 5
    sunday = 6
    return datetime.datetime.now(tz=timezone).weekday() in (saturday, sunday)


async def _retrieve_study(orthanc_raw: Orthanc, query_id: str) -> None:
    """Retrieve instances for a study from the VNA / PACS."""
    job_id = await orthanc_raw.retrieve_study_from_remote(query_id=query_id)  # C-Move
    await orthanc_raw.wait_for_job_success_or_raise(
        job_id, "c-move", timeout=orthanc_raw.dicom_timeout
    )


async def _retrieve_missing_instances(
    resources: list[str],
    orthanc_raw: Orthanc,
    study: ImagingStudy,
    query_id: str,
    modality: str,
) -> None:
    """Retrieve missing instances for a study from the VNA / PACS."""
    missing_instance_uids = await _get_missing_instances(
        orthanc_raw=orthanc_raw,
        study=study,
        resources=resources,
        query_id=query_id,
    )
    if not missing_instance_uids:
        return
    logger.debug(
        "Retrieving {} missing instances for study {}",
        len(missing_instance_uids),
        study.message.identifier,
    )
    job_id = await orthanc_raw.retrieve_instances_from_remote(modality, missing_instance_uids)
    await orthanc_raw.wait_for_job_success_or_raise(
        job_id, "c-move for missing instances", timeout=orthanc_raw.dicom_timeout
    )


async def _get_missing_instances(
    orthanc_raw: Orthanc, study: ImagingStudy, resources: list[str], query_id: str
) -> list[dict[str, str]]:
    """
    Check if any study instances are missing from Orthanc Raw.

    Return a list of missing instance UIDs (empty if none missing)
    """
    missing_instances: list[dict[str, str]] = []

    # First query the VNA / PACS for the study instances
<<<<<<< HEAD
    query_answers = await orthanc_raw.get_remote_query_answers(query_id)
    instances_queries_and_answers = []
    for answer_id in query_answers:
        instances_query_id = await orthanc_raw.get_remote_query_answer_instances(
            query_id=query_id, answer_id=answer_id
        )
        instances_query_answers = await orthanc_raw.get_remote_query_answers(instances_query_id)
        instances_queries_and_answers.extend(
            [(instances_query_id, answer) for answer in instances_query_answers]
=======
    # We previously used the `query-instances` endpoint to get all instances in a Study, but the
    # new VNA complains that the query has not SeriesInstanceUID. So now we get all series, iterate
    # over the series, and get all instances in each series.
    study_query_answers = await orthanc_raw.get_remote_query_answers(study_query_id)
    instances_queries_and_answers = []
    for study_answer_id in study_query_answers:
        series_query_id = await orthanc_raw.get_remote_query_answer_series(
            query_id=study_query_id,
            answer_id=study_answer_id,
>>>>>>> d017d9ef
        )
        series_query_answers = await orthanc_raw.get_remote_query_answers(series_query_id)
        for series_answer_id in series_query_answers:
            instances_query_id = await orthanc_raw.get_remote_query_answer_instances(
                query_id=series_query_id, answer_id=series_answer_id
            )
            instances_query_answers = await orthanc_raw.get_remote_query_answers(instances_query_id)
            instances_queries_and_answers.extend(
                [(instances_query_id, answer) for answer in instances_query_answers]
            )

    num_remote_instances = len(instances_queries_and_answers)

    # Get number of instances in Orthanc Raw
    num_local_instances = 0
    resource_type = "studies" if study.query_level == "Study" else "series"
    for resource in resources:
        statistics = await orthanc_raw.get_local_statistics(
            resource_id=resource, resource_type=resource_type
        )
        num_local_instances += int(statistics["CountInstances"])

    if num_remote_instances == num_local_instances:
        logger.debug("No missing instances for study {}", study.message.study_uid)
        return missing_instances

    # Get all SOPInstanceUIDs for the study that are in Orthanc Raw
    orthanc_raw_sop_instance_uids = []
    for resource in resources:
        resource_instances = await orthanc_raw.get_local_instances(
            resource_id=resource, resource_type=resource_type
        )
        orthanc_raw_sop_instance_uids.extend(
            [instance["MainDicomTags"]["0008,0018"] for instance in resource_instances]
        )

    # If the SOPInstanceUID is not in the list of instances in Orthanc Raw
    # retrieve the instance from the VNA / PACS
    query_tags = ["0020,000d", "0020,000e", "0008,0018"]
    for instances_query_id, instance_query_answer in instances_queries_and_answers:
        instance_query_answer_content = await orthanc_raw.get_remote_query_answer_content(
            query_id=instances_query_id,
            answer_id=instance_query_answer,
        )
        uids_for_query = {
            instance_query_answer_content[x]["Name"]: instance_query_answer_content[x]["Value"]
            for x in query_tags
        }
        sop_instance_uid = uids_for_query["SOPInstanceUID"]
        if sop_instance_uid in orthanc_raw_sop_instance_uids:
            continue

        logger.trace(
            "Instance {} is missing from study {}",
            sop_instance_uid,
            study.message.study_uid,
        )
        missing_instances.append(uids_for_query)

    return missing_instances


@dataclass
class ImagingStudy:
    """Dataclass for DICOM study unique to a patient and imaging study"""

    message: Message

    @classmethod
    def from_message(cls, message: Message) -> ImagingStudy:
        """Build an imaging study from a queue message."""
        return ImagingStudy(message=message)

    @property
    def query_level(self) -> str:
        return "Series" if self.message.series_uid else "Study"

    @property
    def orthanc_uid_query_dict(self) -> dict:
        """Build a dictionary to query a study with a study UID."""
        return {
            "Level": "Study",
            "Query": {
                "StudyInstanceUID": self.message.study_uid,
            },
        }

    @property
    def orthanc_uid_query_by_series_dict(self) -> dict:
        """Build a dictionary to query at the series level with a study and series UID."""
        return {
            "Level": "Series",
            "Query": {
                "StudyInstanceUID": self.message.study_uid,
                "SeriesInstanceUID": self.message.series_uid,
            },
        }

    @property
    def orthanc_uid_query_by_level_dict(self) -> dict:
        """Build a dictionary to query at the appropriate level with a study UID."""
        return (
            self.orthanc_uid_query_dict
            if self.query_level == "Study"
            else self.orthanc_uid_query_by_series_dict
        )

    @property
    def orthanc_query_dict(self) -> dict:
        """Build a dictionary to query a study on MRN and accession number."""
        return {
            "Level": "Study",
            "Query": {
                "PatientID": self.message.mrn,
                "AccessionNumber": self.message.accession_number,
            },
        }

    @property
    def orthanc_query_by_series_dict(self) -> dict:
        """
        Build a dictionary to query a study on MRN, accession number, and Series UID
        at the Series level.
        """
        return {
            "Level": "Series",
            "Query": {
                "PatientID": self.message.mrn,
                "AccessionNumber": self.message.accession_number,
                "SeriesInstanceUID": self.message.series_uid,
            },
        }

    @property
    def orthanc_query_by_level_dict(self) -> dict:
        """Build a dictionary to query at the appropriate level with an MRN and accession number."""
        return (
            self.orthanc_query_dict
            if self.query_level == "Study"
            else self.orthanc_query_by_series_dict
        )

    async def query_local(self, node: Orthanc, query_level: str) -> Any:
        """Does this study exist in an Orthanc instance/node."""
        if self.message.study_uid:
            uid_query = (
                self.orthanc_uid_query_dict
                if query_level == "Study"
                else self.orthanc_uid_query_by_series_dict
            )

            query_response = await node.query_local(uid_query)
            if query_response:
                return query_response

            logger.trace(
                "No study found locally with UID, trying MRN and accession number. {}",
                self.orthanc_query_dict,
            )
        else:
            logger.trace(
                "study_uid is empty, trying MRN and accession number. {}",
                self.orthanc_query_dict,
            )

        mrn_accession_query = (
            self.orthanc_query_dict if query_level == "Study" else self.orthanc_query_by_series_dict
        )

        return await node.query_local(mrn_accession_query)<|MERGE_RESOLUTION|>--- conflicted
+++ resolved
@@ -298,37 +298,36 @@
     missing_instances: list[dict[str, str]] = []
 
     # First query the VNA / PACS for the study instances
-<<<<<<< HEAD
-    query_answers = await orthanc_raw.get_remote_query_answers(query_id)
+    # We previously used the `query-instances` endpoint to get all instances in a Study (or Series),
+    # but the new VNA complains that the query has not SeriesInstanceUID. So now we get all series,
+    # iterate over each series, and get all instances in each series.
+    # If the query was made at the Series level, we can query the series instances directly.
+    if study.query_level == "Series":
+        series_query_answers = await orthanc_raw.get_remote_query_answers(query_id)
+        series_queries_and_answers = [(query_id, answer) for answer in series_query_answers]
+    else:
+        series_queries_and_answers = []
+        study_query_answers = await orthanc_raw.get_remote_query_answers(query_id)
+        for study_answer_id in study_query_answers:
+            series_query_id = await orthanc_raw.get_remote_query_answer_series(
+                query_id=query_id,
+                answer_id=study_answer_id,
+            )
+            series_query_answers = await orthanc_raw.get_remote_query_answers(series_query_id)
+            series_queries_and_answers.extend(
+                [(series_query_id, answer) for answer in series_query_answers]
+            )
+
+    # For each series, get the instances
     instances_queries_and_answers = []
-    for answer_id in query_answers:
+    for series_query_id, series_answer_id in series_queries_and_answers:
         instances_query_id = await orthanc_raw.get_remote_query_answer_instances(
-            query_id=query_id, answer_id=answer_id
+            query_id=series_query_id, answer_id=series_answer_id
         )
         instances_query_answers = await orthanc_raw.get_remote_query_answers(instances_query_id)
         instances_queries_and_answers.extend(
             [(instances_query_id, answer) for answer in instances_query_answers]
-=======
-    # We previously used the `query-instances` endpoint to get all instances in a Study, but the
-    # new VNA complains that the query has not SeriesInstanceUID. So now we get all series, iterate
-    # over the series, and get all instances in each series.
-    study_query_answers = await orthanc_raw.get_remote_query_answers(study_query_id)
-    instances_queries_and_answers = []
-    for study_answer_id in study_query_answers:
-        series_query_id = await orthanc_raw.get_remote_query_answer_series(
-            query_id=study_query_id,
-            answer_id=study_answer_id,
->>>>>>> d017d9ef
-        )
-        series_query_answers = await orthanc_raw.get_remote_query_answers(series_query_id)
-        for series_answer_id in series_query_answers:
-            instances_query_id = await orthanc_raw.get_remote_query_answer_instances(
-                query_id=series_query_id, answer_id=series_answer_id
-            )
-            instances_query_answers = await orthanc_raw.get_remote_query_answers(instances_query_id)
-            instances_queries_and_answers.extend(
-                [(instances_query_id, answer) for answer in instances_query_answers]
-            )
+        )
 
     num_remote_instances = len(instances_queries_and_answers)
 
