--- conflicted
+++ resolved
@@ -218,16 +218,6 @@
         a) If not found, raise a PixlDiscardError.
         a) If found in the secondary archive, return the modality and query id.
     """
-<<<<<<< HEAD
-    query_id = None
-    if study.message.study_uid:
-        query_id = await orthanc_raw.query_remote(
-            study.orthanc_uid_query_dict, modality=config("VNAQR_MODALITY")
-        )
-    if query_id is None:
-        logger.info(
-            "No study found with UID {}, trying MRN and accession number", study.message.study_uid
-=======
     primary_modality = config("PRIMARY_DICOM_SOURCE_MODALITY")
     query_id = await _find_study_in_archive(
         orthanc_raw=orthanc_raw,
@@ -242,7 +232,6 @@
         msg = (
             f"Failed to find study {study.message.identifier} in primary archive "
             "and SECONDARY_DICOM_SOURCE_AE_TITLE is the same as PRIMARY_DICOM_SOURCE_AE_TITLE."
->>>>>>> 21b48207
         )
         raise PixlDiscardError(msg)
 
