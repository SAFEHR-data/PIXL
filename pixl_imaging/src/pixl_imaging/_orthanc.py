--- conflicted
+++ resolved
@@ -42,15 +42,11 @@
         """Accessible modalities from this Orthanc instance"""
         return await self._get("/modalities")
 
-    async def get_jobs(self) -> list[dict[str, Any]]:
+    async def get_jobs(self) -> Any:
         """Get expanded details for all jobs."""
         return await self._get("/jobs?expand")
 
-<<<<<<< HEAD
-    async def query_local(self, data: dict) -> list[str] | list[dict]:
-=======
-    def query_local(self, data: dict) -> Any:
->>>>>>> 1bd45f98
+    async def query_local(self, data: dict) -> Any:
         """Query local Orthanc instance for resourceId."""
         return await self._post("/tools/find", data=data)
 
@@ -111,10 +107,7 @@
         ):
             return await _deserialise(response)
 
-<<<<<<< HEAD
-    async def _post(
-        self, path: str, data: dict, timeout: Optional[float] = None
-    ) -> list[str] | list[dict]:
+    async def _post(self, path: str, data: dict, timeout: Optional[float] = None) -> Any:
         async with (
             aiohttp.ClientSession() as session,
             session.post(
@@ -132,22 +125,6 @@
 
 
 async def _deserialise(response: aiohttp.ClientResponse) -> Any:
-=======
-    def _post(self, path: str, data: dict, timeout: Optional[float] = None) -> Any:
-        return _deserialise(
-            requests.post(f"{self._url}{path}", json=data, auth=self._auth, timeout=timeout)
-        )
-
-    def _delete(self, path: str, timeout: Optional[float] = 10) -> Any:
-        return _deserialise(requests.delete(f"{self._url}{path}", auth=self._auth, timeout=timeout))
-
-    def send_existing_study_to_anon(self, resource_id: str) -> None:
-        """Send study to orthanc anon."""
-        self._post("/send-to-anon", data={"ResourceId": resource_id})
-
-
-def _deserialise(response: requests.Response) -> Any:
->>>>>>> 1bd45f98
     """Decode an Orthanc rest API response"""
     response.raise_for_status()
     return await response.json()
@@ -167,6 +144,6 @@
     def aet(self) -> str:
         return str(config("ORTHANC_RAW_AE_TITLE"))
 
-    async def send_existing_study_to_anon(self, resource_id: str) -> list[str] | list[dict]:
+    async def send_existing_study_to_anon(self, resource_id: str) -> Any:
         """Send study to orthanc anon."""
         return await self._post("/send-to-anon", data={"ResourceId": resource_id})