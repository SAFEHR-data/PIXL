#  Copyright (c) University College London Hospitals NHS Foundation Trust
#
#  Licensed under the Apache License, Version 2.0 (the "License");
#  you may not use this file except in compliance with the License.
#  You may obtain a copy of the License at
#
#     http://www.apache.org/licenses/LICENSE-2.0
#
#  Unless required by applicable law or agreed to in writing, software
#  distributed under the License is distributed on an "AS IS" BASIS,
#  WITHOUT WARRANTIES OR CONDITIONS OF ANY KIND, either express or implied.
#  See the License for the specific language governing permissions and
#  limitations under the License.
from __future__ import annotations

from abc import ABC, abstractmethod
<<<<<<< HEAD
=======
from asyncio import sleep
from json import JSONDecodeError
from time import time
>>>>>>> 20fb45d8
from typing import Any, Optional

import aiohttp
from core.exceptions import PixlRequeueMessageError
from decouple import config
from loguru import logger


class Orthanc(ABC):
    def __init__(self, url: str, username: str, password: str) -> None:
        if not url:
            msg = "URL for orthanc is required"
            raise ValueError(msg)
        self._url = url.rstrip("/")
        self._username = username
        self._password = password

        self._auth = aiohttp.BasicAuth(login=username, password=password)

    @property
    @abstractmethod
    def aet(self) -> str:
        """Application entity title (AET) of this Orthanc instance"""

    @property
    async def modalities(self) -> Any:
        """Accessible modalities from this Orthanc instance"""
        return await self._get("/modalities")

    async def get_jobs(self) -> Any:
        """Get expanded details for all jobs."""
        return await self._get("/jobs?expand")

    async def query_local(self, data: dict) -> Any:
        """Query local Orthanc instance for resourceId."""
        return await self._post("/tools/find", data=data)

    async def query_remote(self, data: dict, modality: str) -> Optional[str]:
        """Query a particular modality, available from this node"""
        logger.debug("Running query on modality: {} with {}", modality, data)

        response = await self._post(
            f"/modalities/{modality}/query",
            data=data,
            timeout=config("PIXL_QUERY_TIMEOUT", default=10, cast=float),
        )
        logger.debug("Query response: {}", response)
        query_answers = await self._get(f"/queries/{response['ID']}/answers")
        if len(query_answers) > 0:
            return str(response["ID"])

        return None

    async def modify_private_tags_by_study(
        self,
        *,
        study_id: str,
        private_creator: str,
        tag_replacement: dict,
    ) -> Any:
        # According to the docs, you can't modify tags for an instance using the instance API
        # (the best you can do is download a modified version), so do it via the studies API.
        # KeepSource=false needed to stop it making a copy
        # https://orthanc.uclouvain.be/api/index.html#tag/Studies/paths/~1studies~1{id}~1modify/post
        return await self._post(
            f"/studies/{study_id}/modify",
            {
                "PrivateCreator": private_creator,
                "Permissive": False,
                "KeepSource": False,
                "Replace": tag_replacement,
            },
        )

    async def retrieve_from_remote(self, query_id: str) -> str:
        response = await self._post(
            f"/queries/{query_id}/retrieve",
            data={"TargetAet": self.aet, "Synchronous": False},
        )
        return str(response["ID"])

<<<<<<< HEAD
    async def job_state(self, job_id: str) -> str:
        """Get job state from orthanc."""
=======
    async def wait_for_job_success(self, query_id: str, timeout: float) -> None:
        job_id = self.retrieve_from_remote(query_id=query_id)  # C-Move
        job_state = "Pending"
        start_time = time()

        while job_state != "Success":
            if (time() - start_time) > timeout:
                raise TimeoutError

            await sleep(0.1)
            job_state = self.job_state(job_id=job_id)

    def job_state(self, job_id: str) -> str:
>>>>>>> 20fb45d8
        # See: https://book.orthanc-server.com/users/advanced-rest.html#jobs-monitoring
        job = await self._get(f"/jobs/{job_id}")
        return str(job["State"])

    async def _get(self, path: str) -> Any:
        async with (
            aiohttp.ClientSession() as session,
            session.get(f"{self._url}{path}", auth=self._auth, timeout=10) as response,
        ):
            return await _deserialise(response)

    async def _post(self, path: str, data: dict, timeout: Optional[float] = None) -> Any:
        async with (
            aiohttp.ClientSession() as session,
            session.post(
                f"{self._url}{path}", json=data, auth=self._auth, timeout=timeout
            ) as response,
        ):
            return await _deserialise(response)

    async def delete(self, path: str, timeout: Optional[float] = 10) -> None:
        async with (
            aiohttp.ClientSession() as session,
            session.delete(f"{self._url}{path}", auth=self._auth, timeout=timeout) as response,
        ):
            await _deserialise(response)


async def _deserialise(response: aiohttp.ClientResponse) -> Any:
    """Decode an Orthanc rest API response"""
    response.raise_for_status()
    return await response.json()


class PIXLRawOrthanc(Orthanc):
    """Orthanc Raw connection."""

    def __init__(self) -> None:
        super().__init__(
            url=config("ORTHANC_RAW_URL"),
            username=config("ORTHANC_RAW_USERNAME"),
            password=config("ORTHANC_RAW_PASSWORD"),
        )

    async def raise_if_pending_jobs(self) -> None:
        """
        Raise PixlRequeueMessageError if there are pending jobs on the server.

        Otherwise orthanc starts to get buggy when there are a whole load of pending jobs.
        PixlRequeueMessageError will cause the rabbitmq message to be requeued
        """
        jobs = await self.get_jobs()
        for job in jobs:
            if job["State"] == "Pending":
                msg = "Pending messages in orthanc raw"
                raise PixlRequeueMessageError(msg)

    @property
    def aet(self) -> str:
        return str(config("ORTHANC_RAW_AE_TITLE"))

    async def send_existing_study_to_anon(self, resource_id: str) -> Any:
        """Send study to orthanc anon."""
        return await self._post("/send-to-anon", data={"ResourceId": resource_id})<|MERGE_RESOLUTION|>--- conflicted
+++ resolved
@@ -13,19 +13,19 @@
 #  limitations under the License.
 from __future__ import annotations
 
+import typing
 from abc import ABC, abstractmethod
-<<<<<<< HEAD
-=======
 from asyncio import sleep
-from json import JSONDecodeError
 from time import time
->>>>>>> 20fb45d8
 from typing import Any, Optional
 
 import aiohttp
-from core.exceptions import PixlRequeueMessageError
+from core.exceptions import PixlRequeueMessageError, PixlSkipMessageError
 from decouple import config
 from loguru import logger
+
+if typing.TYPE_CHECKING:
+    from core.patient_queue.message import Message
 
 
 class Orthanc(ABC):
@@ -101,24 +101,32 @@
         )
         return str(response["ID"])
 
-<<<<<<< HEAD
-    async def job_state(self, job_id: str) -> str:
-        """Get job state from orthanc."""
-=======
-    async def wait_for_job_success(self, query_id: str, timeout: float) -> None:
-        job_id = self.retrieve_from_remote(query_id=query_id)  # C-Move
+    async def wait_for_job_success_or_raise(
+        self, query_id: str, timeout: float, message: Message | None = None
+    ) -> None:
+        """Wait for job to complete successfully, or raise exception if fails or exceeds timeout."""
+        job_id = await self.retrieve_from_remote(query_id=query_id)  # C-Move
         job_state = "Pending"
         start_time = time()
 
+        identifier = job_id
+        if message is not None:
+            identifier = message.identifier
+
         while job_state != "Success":
+            if job_state == "Failure":
+                msg = f"Job failed for {identifier}"
+                raise PixlSkipMessageError(msg)
+
             if (time() - start_time) > timeout:
-                raise TimeoutError
+                msg = f"Failed to transfer {identifier} in {timeout} seconds"
+                raise PixlSkipMessageError(msg)
 
-            await sleep(0.1)
-            job_state = self.job_state(job_id=job_id)
+            await sleep(1)
+            job_state = await self.job_state(job_id=job_id)
 
-    def job_state(self, job_id: str) -> str:
->>>>>>> 20fb45d8
+    async def job_state(self, job_id: str) -> str:
+        """Get job state from orthanc."""
         # See: https://book.orthanc-server.com/users/advanced-rest.html#jobs-monitoring
         job = await self._get(f"/jobs/{job_id}")
         return str(job["State"])
