--- conflicted
+++ resolved
@@ -10,13 +10,8 @@
     "aiohttp==3.10.0",
     "alembic==1.13.2",
     "pydicom==2.4.4",
-<<<<<<< HEAD
     "python-decouple==3.8",
-    "uvicorn==0.23.2",
-=======
-    "python-decouple==3.6",
     "uvicorn==0.30.3",
->>>>>>> d83496eb
 ]
 
 [project.optional-dependencies]
