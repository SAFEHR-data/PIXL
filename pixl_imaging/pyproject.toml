[project]
name = "pixl_imaging"
version = "0.0.2"
authors = [
  { name="PIXL authors" },
]
description = "PIXL image extractor"
readme = "README.md"
requires-python = ">=3.10"
classifiers = [
    "Programming Language :: Python :: 3"
]
dependencies = [
    "alembic==1.13.1",
    "uvicorn==0.23.2",
    "pydicom==2.4.4",
    "python-decouple==3.6",
]

[project.optional-dependencies]
test = [
    "pytest==7.4.2",
    "pytest-asyncio==0.21.1"
]
dev = [
    "mypy",
    "pre-commit",
    "ruff",
]

[build-system]
requires = ["setuptools>=61.0"]
build-backend = "setuptools.build_meta"

[tool.pytest.ini_options]
markers = ["processing"]

[tool.ruff]
extend = "../ruff.toml"

<<<<<<< HEAD
[tool.ruff.lint.extend-per-file-ignores]
"./tests/**" = ["D1"]
=======
[tool.ruff.extend-per-file-ignores]
"./tests/**" = [
    "D1",  # Documentation of methods
    "S105",  # Hardcoded passwords
    "SLF001"  # Access private members of a class
]
>>>>>>> 53370eab
"./alembic/**" = [
    "INP001",  # is part of an implicit namespace package. Add an `__init__.py`
    "D103",  # Missing docstring in public function
]<|MERGE_RESOLUTION|>--- conflicted
+++ resolved
@@ -38,17 +38,12 @@
 [tool.ruff]
 extend = "../ruff.toml"
 
-<<<<<<< HEAD
 [tool.ruff.lint.extend-per-file-ignores]
-"./tests/**" = ["D1"]
-=======
-[tool.ruff.extend-per-file-ignores]
 "./tests/**" = [
     "D1",  # Documentation of methods
     "S105",  # Hardcoded passwords
     "SLF001"  # Access private members of a class
 ]
->>>>>>> 53370eab
 "./alembic/**" = [
     "INP001",  # is part of an implicit namespace package. Add an `__init__.py`
     "D103",  # Missing docstring in public function
