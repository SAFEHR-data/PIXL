--- conflicted
+++ resolved
@@ -58,10 +58,6 @@
 
   vna-qr:
     image: orthancteam/orthanc:24.3.3
-<<<<<<< HEAD
-    platform: linux/amd64
-=======
->>>>>>> a2e38d95
     environment:
       ORTHANC_NAME: "VNAQR"
       ORTHANC_USERNAME: "orthanc"
