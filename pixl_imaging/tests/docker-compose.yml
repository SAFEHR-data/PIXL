--- conflicted
+++ resolved
@@ -68,14 +68,10 @@
     orthanc-raw:
         build:
             context: ../../
-<<<<<<< HEAD
             dockerfile: ./docker/orthanc/Dockerfile
             target: pixl_orthanc_raw
-=======
-            dockerfile: ./docker/orthanc-raw/Dockerfile
             args:
                 PIXL_DICOM_TRANSFER_TIMEOUT: 30
->>>>>>> 6435ebbb
         environment:
             ORTHANC_NAME: "PIXL: Raw"
             ORTHANC_USERNAME: "orthanc"
