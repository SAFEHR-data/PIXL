#!/usr/bin/env bash
#  Copyright (c) University College London Hospitals NHS Foundation Trust
#
#  Licensed under the Apache License, Version 2.0 (the "License");
#  you may not use this file except in compliance with the License.
#  You may obtain a copy of the License at
#
#     http://www.apache.org/licenses/LICENSE-2.0
#
#  Unless required by applicable law or agreed to in writing, software
#  distributed under the License is distributed on an "AS IS" BASIS,
#  WITHOUT WARRANTIES OR CONDITIONS OF ANY KIND, either express or implied.
#  See the License for the specific language governing permissions and
#  limitations under the License.

# Copyright (c) 2022 University College London Hospitals NHS Foundation Trust
#
# Licensed under the Apache License, Version 2.0 (the "License");
# you may not use this file except in compliance with the License.
# You may obtain a copy of the License at
#
#    http://www.apache.org/licenses/LICENSE-2.0
#
# Unless required by applicable law or agreed to in writing, software
# distributed under the License is distributed on an "AS IS" BASIS,
# WITHOUT WARRANTIES OR CONDITIONS OF ANY KIND, either express or implied.
# See the License for the specific language governing permissions and
#  limitations under the License.
set -euxo pipefail

THIS_DIR=$(cd "$(dirname "${BASH_SOURCE[0]}")" && pwd)
PACKAGE_DIR="${THIS_DIR%/*}"
cd "$PACKAGE_DIR"/tests || exit

<<<<<<< HEAD
docker compose up --wait --build
docker exec pixl-test-imaging-api /bin/bash -c "pytest -m processing"
docker compose down --volumes
=======
docker compose up -d --build
docker exec pixl-test-imaging-api /bin/bash -c "pytest tests -m processing"
docker compose down
>>>>>>> 04428604
<|MERGE_RESOLUTION|>--- conflicted
+++ resolved
@@ -32,12 +32,6 @@
 PACKAGE_DIR="${THIS_DIR%/*}"
 cd "$PACKAGE_DIR"/tests || exit
 
-<<<<<<< HEAD
 docker compose up --wait --build
 docker exec pixl-test-imaging-api /bin/bash -c "pytest -m processing"
-docker compose down --volumes
-=======
-docker compose up -d --build
-docker exec pixl-test-imaging-api /bin/bash -c "pytest tests -m processing"
-docker compose down
->>>>>>> 04428604
+docker compose down --volumes