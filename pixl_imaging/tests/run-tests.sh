#!/usr/bin/env bash
#  Copyright (c) University College London Hospitals NHS Foundation Trust
#
#  Licensed under the Apache License, Version 2.0 (the "License");
#  you may not use this file except in compliance with the License.
#  You may obtain a copy of the License at
#
#     http://www.apache.org/licenses/LICENSE-2.0
#
#  Unless required by applicable law or agreed to in writing, software
#  distributed under the License is distributed on an "AS IS" BASIS,
#  WITHOUT WARRANTIES OR CONDITIONS OF ANY KIND, either express or implied.
#  See the License for the specific language governing permissions and
#  limitations under the License.

# Copyright (c) 2022 University College London Hospitals NHS Foundation Trust
#
# Licensed under the Apache License, Version 2.0 (the "License");
# you may not use this file except in compliance with the License.
# You may obtain a copy of the License at
#
#    http://www.apache.org/licenses/LICENSE-2.0
#
# Unless required by applicable law or agreed to in writing, software
# distributed under the License is distributed on an "AS IS" BASIS,
# WITHOUT WARRANTIES OR CONDITIONS OF ANY KIND, either express or implied.
# See the License for the specific language governing permissions and
#  limitations under the License.
set -euxo pipefail

THIS_DIR=$(cd "$(dirname "${BASH_SOURCE[0]}")" && pwd)
PACKAGE_DIR="${THIS_DIR%/*}"
cd "$PACKAGE_DIR"/tests || exit
<<<<<<< HEAD
# temp debug
docker compose up -d --build || docker compose logs imaging-api
=======

docker compose up --wait --build
>>>>>>> fc6c1bc5
docker exec pixl-test-imaging-api /bin/bash -c "pytest tests -m processing"
docker compose down --volumes<|MERGE_RESOLUTION|>--- conflicted
+++ resolved
@@ -31,12 +31,6 @@
 THIS_DIR=$(cd "$(dirname "${BASH_SOURCE[0]}")" && pwd)
 PACKAGE_DIR="${THIS_DIR%/*}"
 cd "$PACKAGE_DIR"/tests || exit
-<<<<<<< HEAD
-# temp debug
-docker compose up -d --build || docker compose logs imaging-api
-=======
-
-docker compose up --wait --build
->>>>>>> fc6c1bc5
+docker compose up --wait --build || docker compose logs imaging-api
 docker exec pixl-test-imaging-api /bin/bash -c "pytest tests -m processing"
 docker compose down --volumes