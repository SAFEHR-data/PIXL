#  Copyright (c) University College London Hospitals NHS Foundation Trust
#
#  Licensed under the Apache License, Version 2.0 (the "License");
#  you may not use this file except in compliance with the License.
#  You may obtain a copy of the License at
#
#     http://www.apache.org/licenses/LICENSE-2.0
#
#  Unless required by applicable law or agreed to in writing, software
#  distributed under the License is distributed on an "AS IS" BASIS,
#  WITHOUT WARRANTIES OR CONDITIONS OF ANY KIND, either express or implied.
#  See the License for the specific language governing permissions and
#  limitations under the License.
"""These tests require docker containers to be up to be able to run."""

from __future__ import annotations

import datetime
import os
import pathlib
import shlex
from typing import TYPE_CHECKING

import pytest
from core.exceptions import PixlDiscardError
from core.patient_queue.message import Message
from decouple import config
from pixl_imaging._orthanc import Orthanc, PIXLRawOrthanc
from pixl_imaging._processing import ImagingStudy, process_message
from pydicom import dcmread
from pydicom.data import get_testdata_file
from pydicom.dataelem import DataElement
<<<<<<< HEAD
=======
from pydicom.uid import generate_uid
>>>>>>> 43e3dd76
from pytest_check import check
from pytest_pixl.helpers import run_subprocess

if TYPE_CHECKING:
    from collections.abc import Generator


pytest_plugins = ("pytest_asyncio",)

ACCESSION_NUMBER = "abc"
PATIENT_ID = "a_patient"
<<<<<<< HEAD
STUDY_UID = "12345678"
SOP_INSTANCE_UID = "1.1.1.1.1.1.1111.1.1.1.1.1.11111111111111.11111"
SOP_INSTANCE_UID_2 = "2.2.2.2.2.2.2222.2.2.2.2.2.22222222222222.22222"
=======
STUDY_UID = generate_uid(entropy_srcs=["12345678"])
SERIES_UID = generate_uid(entropy_srcs=["12345678.1"])
SOP_UID = generate_uid(entropy_srcs=["12345678.1.1"])
message = Message(
    mrn=PATIENT_ID,
    accession_number=ACCESSION_NUMBER,
    study_uid=STUDY_UID,
    study_date=datetime.datetime.strptime("01/01/1234 01:23:45", "%d/%m/%Y %H:%M:%S").replace(
        tzinfo=datetime.timezone.utc
    ),
    procedure_occurrence_id=234,
    project_name="test project",
    extract_generated_timestamp=datetime.datetime.fromisoformat("1234-01-01 00:00:00"),
)
no_uid_message = Message(
    mrn=PATIENT_ID,
    accession_number=ACCESSION_NUMBER,
    study_uid="idontexist",
    study_date=datetime.datetime.strptime("01/01/1234 01:23:45", "%d/%m/%Y %H:%M:%S").replace(
        tzinfo=datetime.timezone.utc
    ),
    procedure_occurrence_id=234,
    project_name="test project",
    extract_generated_timestamp=datetime.datetime.fromisoformat("1234-01-01 00:00:00"),
)
>>>>>>> 43e3dd76

PACS_ACCESSION_NUMBER = "def"
PACS_PATIENT_ID = "another_patient"
PACS_STUDY_UID = "87654321"

MISSING_ACCESSION_NUMBER = "ghi"
MISSING_PATIENT_ID = "missing_patient"
MISSING_STUDY_UID = "00000000"


@pytest.fixture(scope="module")
def message() -> Message:
    """A Message with a valid study_uid."""
    return Message(
        mrn=PATIENT_ID,
        accession_number=ACCESSION_NUMBER,
        study_uid=STUDY_UID,
        study_date=datetime.datetime.strptime("01/01/1234 01:23:45", "%d/%m/%Y %H:%M:%S").replace(
            tzinfo=datetime.timezone.utc
        ),
        procedure_occurrence_id=234,
        project_name="test project",
        extract_generated_timestamp=datetime.datetime.fromisoformat("1234-01-01 00:00:00"),
    )


@pytest.fixture(scope="module")
def no_uid_message() -> Message:
    """A Message with a study_uid that does not exist in the database."""
    return Message(
        mrn=PATIENT_ID,
        accession_number=ACCESSION_NUMBER,
        study_uid="idontexist",
        study_date=datetime.datetime.strptime("01/01/1234 01:23:45", "%d/%m/%Y %H:%M:%S").replace(
            tzinfo=datetime.timezone.utc
        ),
        procedure_occurrence_id=234,
        project_name="test project",
        extract_generated_timestamp=datetime.datetime.fromisoformat("1234-01-01 00:00:00"),
    )


@pytest.fixture(scope="module")
def pacs_message() -> Message:
    """A Message with a valid study_uid for a study that exists in PACS but not VNA."""
    return Message(
        mrn=PACS_PATIENT_ID,
        accession_number=PACS_ACCESSION_NUMBER,
        study_uid=PACS_STUDY_UID,
        study_date=datetime.datetime.strptime("01/01/1234 01:23:45", "%d/%m/%Y %H:%M:%S").replace(
            tzinfo=datetime.timezone.utc
        ),
        procedure_occurrence_id=234,
        project_name="test project",
        extract_generated_timestamp=datetime.datetime.fromisoformat("1234-01-01 00:00:00"),
    )


@pytest.fixture(scope="module")
def pacs_no_uid_message() -> Message:
    """A Message without a valid study_uid for a study that exists in PACS but not the VNA."""
    return Message(
        mrn=PACS_PATIENT_ID,
        accession_number=PACS_ACCESSION_NUMBER,
        study_uid="ialsodontexist",
        study_date=datetime.datetime.strptime("01/01/1234 01:23:45", "%d/%m/%Y %H:%M:%S").replace(
            tzinfo=datetime.timezone.utc
        ),
        procedure_occurrence_id=234,
        project_name="test project",
        extract_generated_timestamp=datetime.datetime.fromisoformat("1234-01-01 00:00:00"),
    )


@pytest.fixture(scope="module")
def missing_message() -> Message:
    """A Message for a study that does not exist in PACS nor the VNA."""
    return Message(
        mrn=MISSING_PATIENT_ID,
        accession_number=MISSING_ACCESSION_NUMBER,
        study_uid=MISSING_STUDY_UID,
        study_date=datetime.datetime.strptime("01/01/1234 01:23:45", "%d/%m/%Y %H:%M:%S").replace(
            tzinfo=datetime.timezone.utc
        ),
        procedure_occurrence_id=345,
        project_name="test project",
        extract_generated_timestamp=datetime.datetime.fromisoformat("1234-01-01 00:00:00"),
    )


class WritableOrthanc(Orthanc):
    def __init__(self, url: str, username: str, password: str, aet: str) -> None:
        super().__init__(url=url, username=username, password=password)
        self._aet = aet

    @property
    def aet(self) -> str:
        return self._aet

    def upload(self, filename: str) -> None:
        run_subprocess(
            shlex.split(
                f"curl -u {self._username}:{self._password} "
                f"-X POST {self._url}/instances --data-binary @{filename}"
            )
        )


@pytest.fixture(scope="module")
def _add_image_to_fake_vna(run_containers) -> Generator[None]:
    """Add single fake image to VNA."""
    vna = WritableOrthanc(
        aet="PRIMARYQR",
        url=config("ORTHANC_VNA_URL"),
        username=config("ORTHANC_VNA_USERNAME"),
        password=config("ORTHANC_VNA_PASSWORD"),
    )

    image_filename = "test.dcm"
    path = str(get_testdata_file("CT_small.dcm"))
    ds = dcmread(path)
    ds.AccessionNumber = ACCESSION_NUMBER
    ds.PatientID = PATIENT_ID
    ds.StudyInstanceUID = STUDY_UID
<<<<<<< HEAD
    ds.SOPInstanceUID = SOP_INSTANCE_UID
=======
    ds.SeriesInstanceUID = SERIES_UID
    ds.SOPInstanceUID = SOP_UID
>>>>>>> 43e3dd76
    ds.save_as(image_filename)
    vna.upload(image_filename)

    instance_2_image_filename = "test_2.dcm"
    ds.SOPInstanceUID = SOP_INSTANCE_UID_2
    ds.save_as(instance_2_image_filename)
    vna.upload(instance_2_image_filename)

    yield
    pathlib.Path(image_filename).unlink(missing_ok=True)
    pathlib.Path(instance_2_image_filename).unlink(missing_ok=True)


@pytest.fixture(scope="module")
def _add_image_to_fake_pacs(run_containers) -> Generator[None]:
    """Add single fake image to PACS."""
    image_filename = "test-mr.dcm"
    path = str(get_testdata_file("MR_small.dcm"))
    ds = dcmread(path)
    ds.AccessionNumber = PACS_ACCESSION_NUMBER
    ds.PatientID = PACS_PATIENT_ID
    ds.StudyInstanceUID = PACS_STUDY_UID
    ds[0x0008, 0x0056] = DataElement((0x0008, 0x0056), "CS", "ONLINE")
    ds.save_as(image_filename)

    pacs = WritableOrthanc(
        aet="SECONDARYQR",
        url=config("ORTHANC_PACS_URL"),
        username=config("ORTHANC_PACS_USERNAME"),
        password=config("ORTHANC_PACS_PASSWORD"),
    )
    pacs.upload(image_filename)
    yield
    pathlib.Path(image_filename).unlink(missing_ok=True)


@pytest.fixture()
async def orthanc_raw(run_containers) -> PIXLRawOrthanc:
    """Set up orthanc raw and remove all studies in teardown."""
    orthanc_raw = PIXLRawOrthanc()
    try:
        return orthanc_raw
    finally:
        all_studies = await orthanc_raw._get("/studies")
        for study in all_studies:
            await orthanc_raw.delete(f"/studies/{study}")


@pytest.mark.processing()
@pytest.mark.asyncio()
@pytest.mark.usefixtures("_add_image_to_fake_vna")
async def test_image_saved(orthanc_raw, message: Message) -> None:
    """
    Given the VNA has images, and orthanc raw has no images
    When we run process_message
    Then orthanc raw will contain the new image
    """
    study = ImagingStudy.from_message(message)

    orthanc = await orthanc_raw

    assert not await study.query_local(orthanc)
    await process_message(message)

    studies = await study.query_local(orthanc)
    assert len(studies) == 1

    study_info = await orthanc._get(f"/studies/{studies[0]}")
    with check:
        assert study_info["MainDicomTags"]["AccessionNumber"] == ACCESSION_NUMBER
        assert study_info["PatientMainDicomTags"]["PatientID"] == PATIENT_ID
        assert study_info["MainDicomTags"]["StudyInstanceUID"] == STUDY_UID

    series_info = await orthanc._get(f"/series/{study_info['Series'][0]}")
    with check:
        assert series_info["MainDicomTags"]["SeriesInstanceUID"] == SERIES_UID

    instance_info = await orthanc._get(f"/instances/{series_info['Instances'][0]}")
    with check:
        assert instance_info["MainDicomTags"]["SOPInstanceUID"] == SOP_UID


@pytest.mark.processing()
@pytest.mark.asyncio()
@pytest.mark.usefixtures("_add_image_to_fake_vna")
async def test_partial_retrieve(orthanc_raw, message: Message, caplog) -> None:
    """
    Given the VNA has a single study with 2 instances, and orthanc raw has the same study with
    1 instance
    When we run process_message
    Then orthanc raw will contain both instances after retrieving only the missing instance
    """
    study = ImagingStudy.from_message(message)

    orthanc = await orthanc_raw

    assert not await study.query_local(orthanc)
    await process_message(message)
    assert await study.query_local(orthanc)

    all_instances = await orthanc._get("/instances")
    assert len(all_instances) == 2

    with check:
        for instance in all_instances:
            instance_info = await orthanc._get(f"/instances/{instance}")
            sop_instance_uid = instance_info["MainDicomTags"]["SOPInstanceUID"]
            assert sop_instance_uid in (SOP_INSTANCE_UID, SOP_INSTANCE_UID_2)

    instance_to_delete = all_instances.pop()
    await orthanc.delete(f"/instances/{instance_to_delete}")

    await process_message(message)
    all_instances = await orthanc._get("/instances")
    assert len(all_instances) == 2

    expected_msg = f"Retrieving missing instance for study {STUDY_UID}"
    assert caplog.text.count(expected_msg) == 1

    expected_msg = (f"Instance {SOP_INSTANCE_UID_2} is missing from study {STUDY_UID}",)
    assert expected_msg in caplog.text


@pytest.mark.processing()
@pytest.mark.asyncio()
@pytest.mark.usefixtures("_add_image_to_fake_vna")
async def test_existing_message_sent_twice(orthanc_raw, message: Message) -> None:
    """
    Given the VNA has images, and orthanc raw has no images
    When we run process_message on the same message twice
    Then orthanc raw will contain the new image, and it isn't updated on the second processing
    """
    study = ImagingStudy.from_message(message)
    orthanc = await orthanc_raw

    await process_message(message)
    assert await study.query_local(orthanc)

    query_for_update_time = {**study.orthanc_query_dict, "Expand": True}
    first_processing_resource = await orthanc.query_local(query_for_update_time)
    assert len(first_processing_resource) == 1

    await process_message(message)
    second_processing_resource = await orthanc.query_local(query_for_update_time)
    assert len(second_processing_resource) == 1

    # Check update time hasn't changed
    assert first_processing_resource[0]["LastUpdate"] == second_processing_resource[0]["LastUpdate"]

    studies = await study.query_local(orthanc)
    assert len(studies) == 1

    study_info = await orthanc._get(f"/studies/{studies[0]}")
    with check:
        assert study_info["MainDicomTags"]["AccessionNumber"] == ACCESSION_NUMBER
        assert study_info["PatientMainDicomTags"]["PatientID"] == PATIENT_ID
        assert study_info["MainDicomTags"]["StudyInstanceUID"] == STUDY_UID

    series_info = await orthanc._get(f"/series/{study_info['Series'][0]}")
    with check:
        assert series_info["MainDicomTags"]["SeriesInstanceUID"] == SERIES_UID

    instance_info = await orthanc._get(f"/instances/{series_info['Instances'][0]}")
    with check:
        assert instance_info["MainDicomTags"]["SOPInstanceUID"] == SOP_UID


@pytest.mark.processing()
@pytest.mark.asyncio()
@pytest.mark.usefixtures("_add_image_to_fake_vna")
async def test_querying_without_uid(orthanc_raw, caplog, no_uid_message: Message) -> None:
    """
    Given a message with non-existent study_uid
    When we query the VNA
    Then the querying falls back to using the MRN and accession number
    """
    study = ImagingStudy.from_message(no_uid_message)
    orthanc = await orthanc_raw

    assert not await study.query_local(orthanc)
    await process_message(no_uid_message)
    assert await study.query_local(orthanc)

    expected_msg = (
        f"No study found in modality UCPRIMARYQR with UID {study.message.study_uid}, "
        "trying MRN and accession number"
    )
    assert expected_msg in caplog.text


class Monday2AM(datetime.datetime):
    @classmethod
    def now(cls, tz=None) -> datetime.datetime:
        return cls(2024, 1, 1, 2, 0, tzinfo=tz)


class Monday11AM(datetime.datetime):
    @classmethod
    def now(cls, tz=None) -> datetime.datetime:
        return cls(2024, 1, 1, 11, 0, tzinfo=tz)


class Saturday2AM(datetime.datetime):
    @classmethod
    def now(cls, tz=None) -> datetime.datetime:
        return datetime.datetime(2024, 1, 6, 2, 0, tzinfo=tz)


@pytest.mark.processing()
@pytest.mark.asyncio()
@pytest.mark.usefixtures("_add_image_to_fake_pacs")
async def test_querying_pacs_with_uid(
    orthanc_raw, caplog, monkeypatch, pacs_message: Message
) -> None:
    """
    Given a message with study_uid exists in PACS but not VNA,
    When we query the archives
    Then the querying finds the study in PACS with the study_uid
    """
    study = ImagingStudy.from_message(pacs_message)
    orthanc = await orthanc_raw

    assert not await study.query_local(orthanc)

    # PACS is not queried during the daytime nor at the weekend.
    # Set today to be a Monday at 2 am.
    with monkeypatch.context() as mp:
        mp.setattr(datetime, "datetime", Monday2AM)
        await process_message(pacs_message)

    assert await study.query_local(orthanc)

    expected_msg = (
        f"No study found in modality UCPRIMARYQR with UID {study.message.study_uid}, "
        "trying MRN and accession number"
    )
    assert expected_msg in caplog.text

    expected_msg = (
        f"Failed to find study {study.message.study_uid} in primary archive, "
        "trying secondary archive"
    )
    assert expected_msg in caplog.text

    unexpected_msg = (
        f"No study found in modality UCSECONDARYQR with UID {study.message.study_uid}, "
        "trying MRN and accession number"
    )
    assert unexpected_msg not in caplog.text


@pytest.mark.processing()
@pytest.mark.asyncio()
@pytest.mark.usefixtures("_add_image_to_fake_pacs")
async def test_querying_pacs_without_uid(
    orthanc_raw, caplog, monkeypatch, pacs_no_uid_message: Message
) -> None:
    """
    Given a message with non-existent study_uid exists in PACS but not VNA,
    When we query the archives
    Then the querying falls back to using the MRN and accession number and finds the study in PACS
    """
    study = ImagingStudy.from_message(pacs_no_uid_message)
    orthanc = await orthanc_raw

    assert not await study.query_local(orthanc)

    # PACS is not queried during the daytime nor at the weekend.
    # Set today to be a Monday at 2 am.
    with monkeypatch.context() as mp:
        mp.setattr(datetime, "datetime", Monday2AM)
        await process_message(pacs_no_uid_message)

    assert await study.query_local(orthanc)

    expected_msg = (
        f"No study found in modality UCPRIMARYQR with UID {study.message.study_uid}, "
        "trying MRN and accession number"
    )
    assert expected_msg in caplog.text

    expected_msg = (
        f"Failed to find study {study.message.study_uid} in primary archive, "
        "trying secondary archive"
    )
    assert expected_msg in caplog.text

    expected_msg = (
        f"No study found in modality UCSECONDARYQR with UID {study.message.study_uid}, "
        "trying MRN and accession number"
    )
    assert expected_msg in caplog.text


@pytest.mark.processing()
@pytest.mark.asyncio()
async def test_querying_missing_image(orthanc_raw, monkeypatch, missing_message: Message) -> None:
    """
    Given a message for a study that is missing in both the VNA and PACS,
    When we query the archives within the window of Monday-Friday 8pm to 8am,
    Then the querying tries both the VNA and PACS and raises a PIXLDiscardError
    """
    study = ImagingStudy.from_message(missing_message)
    orthanc = await orthanc_raw

    assert not await study.query_local(orthanc)

    # PACS is not queried during the daytime nor at the weekend.
    # Set today to be a Monday at 2 am.
    match = f"Failed to find study {missing_message.study_uid} in primary or secondary archive."
    with monkeypatch.context() as mp, pytest.raises(PixlDiscardError, match=match):  # noqa: PT012
        mp.setattr(datetime, "datetime", Monday2AM)
        await process_message(missing_message)


@pytest.mark.processing()
@pytest.mark.asyncio()
@pytest.mark.parametrize(
    "query_date",
    [
        (Monday11AM),
        (Saturday2AM),
    ],
)
async def test_querying_pacs_during_working_hours(
    orthanc_raw, query_date, monkeypatch, missing_message: Message
) -> None:
    """
    Given a message for a study that is missing in both the VNA and PACS,
    When we query the archives outside of Monday-Friday 8pm-8am,
    Then the querying tries only the VNA and raises a PixlDiscardError
    """
    study = ImagingStudy.from_message(missing_message)
    orthanc = await orthanc_raw

    assert not await study.query_local(orthanc)

    match = (
        f"Failed to find study {missing_message.study_uid} in primary archive. "
        "Not querying secondary archive during the daytime or on the weekend."
    )
    with monkeypatch.context() as mp, pytest.raises(PixlDiscardError, match=match):  # noqa: PT012
        mp.setattr(datetime, "datetime", query_date)
        await process_message(missing_message)


@pytest.mark.processing()
@pytest.mark.asyncio()
async def test_querying_pacs_not_defined(
    orthanc_raw, monkeypatch, missing_message: Message
) -> None:
    """
    Given a message for a study that is missing in the VNA and the SECONDARY_DICOM_SOURCE_AE_TITLE
    is the same as the PRIMARY_DICOM_SOURCE_AE_TITLE
    When we query the archive,
    Then the querying tries the VNA and then raises a PixlDiscardError
    """
    study = ImagingStudy.from_message(missing_message)
    orthanc = await orthanc_raw

    assert not await study.query_local(orthanc)

    match = (
        f"Failed to find study {missing_message.study_uid} in primary archive "
        "and SECONDARY_DICOM_SOURCE_AE_TITLE is the same as PRIMARY_DICOM_SOURCE_AE_TITLE."
    )
    with (  # noqa: PT012
        monkeypatch.context() as mp,
        pytest.raises(PixlDiscardError, match=match),
    ):
        mp.setenv("SECONDARY_DICOM_SOURCE_AE_TITLE", os.environ["PRIMARY_DICOM_SOURCE_AE_TITLE"])
        await process_message(missing_message)<|MERGE_RESOLUTION|>--- conflicted
+++ resolved
@@ -30,10 +30,7 @@
 from pydicom import dcmread
 from pydicom.data import get_testdata_file
 from pydicom.dataelem import DataElement
-<<<<<<< HEAD
-=======
 from pydicom.uid import generate_uid
->>>>>>> 43e3dd76
 from pytest_check import check
 from pytest_pixl.helpers import run_subprocess
 
@@ -45,37 +42,10 @@
 
 ACCESSION_NUMBER = "abc"
 PATIENT_ID = "a_patient"
-<<<<<<< HEAD
-STUDY_UID = "12345678"
+STUDY_UID = generate_uid(entropy_srcs=["12345678"])
+SERIES_UID = generate_uid(entropy_srcs=["12345678.1"])
 SOP_INSTANCE_UID = "1.1.1.1.1.1.1111.1.1.1.1.1.11111111111111.11111"
 SOP_INSTANCE_UID_2 = "2.2.2.2.2.2.2222.2.2.2.2.2.22222222222222.22222"
-=======
-STUDY_UID = generate_uid(entropy_srcs=["12345678"])
-SERIES_UID = generate_uid(entropy_srcs=["12345678.1"])
-SOP_UID = generate_uid(entropy_srcs=["12345678.1.1"])
-message = Message(
-    mrn=PATIENT_ID,
-    accession_number=ACCESSION_NUMBER,
-    study_uid=STUDY_UID,
-    study_date=datetime.datetime.strptime("01/01/1234 01:23:45", "%d/%m/%Y %H:%M:%S").replace(
-        tzinfo=datetime.timezone.utc
-    ),
-    procedure_occurrence_id=234,
-    project_name="test project",
-    extract_generated_timestamp=datetime.datetime.fromisoformat("1234-01-01 00:00:00"),
-)
-no_uid_message = Message(
-    mrn=PATIENT_ID,
-    accession_number=ACCESSION_NUMBER,
-    study_uid="idontexist",
-    study_date=datetime.datetime.strptime("01/01/1234 01:23:45", "%d/%m/%Y %H:%M:%S").replace(
-        tzinfo=datetime.timezone.utc
-    ),
-    procedure_occurrence_id=234,
-    project_name="test project",
-    extract_generated_timestamp=datetime.datetime.fromisoformat("1234-01-01 00:00:00"),
-)
->>>>>>> 43e3dd76
 
 PACS_ACCESSION_NUMBER = "def"
 PACS_PATIENT_ID = "another_patient"
@@ -103,22 +73,6 @@
 
 
 @pytest.fixture(scope="module")
-def no_uid_message() -> Message:
-    """A Message with a study_uid that does not exist in the database."""
-    return Message(
-        mrn=PATIENT_ID,
-        accession_number=ACCESSION_NUMBER,
-        study_uid="idontexist",
-        study_date=datetime.datetime.strptime("01/01/1234 01:23:45", "%d/%m/%Y %H:%M:%S").replace(
-            tzinfo=datetime.timezone.utc
-        ),
-        procedure_occurrence_id=234,
-        project_name="test project",
-        extract_generated_timestamp=datetime.datetime.fromisoformat("1234-01-01 00:00:00"),
-    )
-
-
-@pytest.fixture(scope="module")
 def pacs_message() -> Message:
     """A Message with a valid study_uid for a study that exists in PACS but not VNA."""
     return Message(
@@ -200,13 +154,16 @@
     ds.AccessionNumber = ACCESSION_NUMBER
     ds.PatientID = PATIENT_ID
     ds.StudyInstanceUID = STUDY_UID
-<<<<<<< HEAD
+    ds.SeriesInstanceUID = SERIES_UID
     ds.SOPInstanceUID = SOP_INSTANCE_UID
-=======
-    ds.SeriesInstanceUID = SERIES_UID
-    ds.SOPInstanceUID = SOP_UID
->>>>>>> 43e3dd76
     ds.save_as(image_filename)
+
+    vna = WritableOrthanc(
+        aet="PRIMARYQR",
+        url=config("ORTHANC_VNA_URL"),
+        username=config("ORTHANC_VNA_USERNAME"),
+        password=config("ORTHANC_VNA_PASSWORD"),
+    )
     vna.upload(image_filename)
 
     instance_2_image_filename = "test_2.dcm"
@@ -285,7 +242,7 @@
 
     instance_info = await orthanc._get(f"/instances/{series_info['Instances'][0]}")
     with check:
-        assert instance_info["MainDicomTags"]["SOPInstanceUID"] == SOP_UID
+        assert instance_info["MainDicomTags"]["SOPInstanceUID"] == SOP_INSTANCE_UID
 
 
 @pytest.mark.processing()
@@ -370,7 +327,7 @@
 
     instance_info = await orthanc._get(f"/instances/{series_info['Instances'][0]}")
     with check:
-        assert instance_info["MainDicomTags"]["SOPInstanceUID"] == SOP_UID
+        assert instance_info["MainDicomTags"]["SOPInstanceUID"] == SOP_INSTANCE_UID
 
 
 @pytest.mark.processing()
