--- conflicted
+++ resolved
@@ -2,14 +2,9 @@
 
 _The secure hashing service_.
 
-<<<<<<< HEAD
-This package provides a _FastAPI_ service that can be used to generate secure hashes. It is used by
-the [PIXL EHR API](../pixl_export/README.md) (for EHR anonymisation) and
-[PIXL Orthanc Anon](../orthanc_anon/README.md) (for DICOM image anonymisation) services.
-=======
 This package provides a _FastAPI_ service that can be used to generate secure hashes.
-It is used by the [PIXL EHR API](../pixl_ehr/README.md) (for EHR anonymisation) and
-[PIXL Orthanc Anon](../orthanc/orthanc-anon/README.md) (for DICOM image anonymisation) services.
+It is used by [PIXL Orthanc Anon](../orthanc/orthanc-anon/README.md) for DICOM image
+anonymisation.
 
 The main responsibility of the hasher API is to generate secure hashes of sensitive data. As part
 of this, it connects to an Azure Key Vault to retrieve the necessary hashing keys and salts. The
@@ -23,7 +18,6 @@
 
 Finally, the `Hasher` class has a `create_salt()` method that allows users to create and store
 a new salt interactively.
->>>>>>> e1b9072b
 
 ## Local development
 
