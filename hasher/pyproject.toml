[project]
name = "hasher"
version = "0.2.0rc0"
authors = [{ name = "PIXL authors" }]
description = "Service to securely hash identifiers"
readme = "README.md"
requires-python = ">=3.10"
classifiers = ["Programming Language :: Python :: 3"]
dependencies = [
    "core==0.2.0rc0",
    "azure-identity==1.19.0",
    "azure-keyvault==4.2.0",
<<<<<<< HEAD
    "fastapi==0.115.6",
    "hypothesis==6.122.3",
    "requests==2.32.3",
    "uvicorn==0.30.4",
=======
    "fastapi==0.112.0",
    "hypothesis==6.109.0",
    "requests==2.32.2",
    "uvicorn==0.32.1",
>>>>>>> f6b6aabd
]

[project.optional-dependencies]
test = [
    "core[test]==0.2.0rc0",
]
dev = [
    "core[dev]==0.2.0rc0",
]

[build-system]
requires = ["setuptools>=61.0"]
build-backend = "setuptools.build_meta"

[tool.ruff]
extend = "../ruff.toml"

[tool.ruff.lint.extend-per-file-ignores]
"./tests/**" = ["D1"]
"./src/hasher/endpoints.py" = ["D103"]

[tool.coverage.report]
exclude_also = [
    "def __repr__",
    "if self.debug:",
    "if settings.DEBUG",
    "except subprocess.CalledProcessError as exception:",
    "raise AssertionError",
    "raise NotImplementedError",
    "if 0:",
    "if __name__ == .__main__.:",
    "if TYPE_CHECKING:",
    "if typing.TYPE_CHECKING",
    "class .*\\bProtocol\\):",
    "@(abc\\.)?abstractmethod",
]<|MERGE_RESOLUTION|>--- conflicted
+++ resolved
@@ -10,17 +10,10 @@
     "core==0.2.0rc0",
     "azure-identity==1.19.0",
     "azure-keyvault==4.2.0",
-<<<<<<< HEAD
     "fastapi==0.115.6",
     "hypothesis==6.122.3",
     "requests==2.32.3",
-    "uvicorn==0.30.4",
-=======
-    "fastapi==0.112.0",
-    "hypothesis==6.109.0",
-    "requests==2.32.2",
     "uvicorn==0.32.1",
->>>>>>> f6b6aabd
 ]
 
 [project.optional-dependencies]
