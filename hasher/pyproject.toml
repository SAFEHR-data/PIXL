--- conflicted
+++ resolved
@@ -10,13 +10,8 @@
     "core",
     "azure-identity==1.12.0",
     "azure-keyvault==4.2.0",
-<<<<<<< HEAD
     "fastapi==0.111.1",
-    "hypothesis==6.56.0",
-=======
-    "fastapi==0.109.1",
     "hypothesis==6.108.5",
->>>>>>> ad029df2
     "requests==2.31.0",
     "uvicorn==0.23.2",
 ]
