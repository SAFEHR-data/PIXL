--- conflicted
+++ resolved
@@ -32,15 +32,6 @@
   // jobs (for the jobs that can be parallelized).
   // A value of "0" indicates to use all the available CPU logical cores
   "JobsEngineThreadsCount" : {
-<<<<<<< HEAD
-    "ResourceModification": 20  // for /anonymize, /modify
-  },
-
-  "DicomScpTimeout" : 1800,
-
-
-  // To enable plugins:
-=======
     "ResourceModification": 1  // for /anonymize, /modify
   },
 
@@ -70,7 +61,6 @@
   },
 
 // To enable plugins:
->>>>>>> 21b48207
   "Plugins" : [ "/usr/share/orthanc/plugins" ],
   "PythonScript" : "/etc/orthanc/pixl.py",
   "PythonVerbose" : false,
