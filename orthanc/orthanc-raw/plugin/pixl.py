--- conflicted
+++ resolved
@@ -49,8 +49,7 @@
     should_auto_route returns true
     """
     if changeType == orthanc.ChangeType.STABLE_STUDY and should_auto_route():
-<<<<<<< HEAD
-        print("Stable study: %s" % resourceId)  # noqa: T201
+        print("Sending study: %s" % resourceId)  # noqa: T201
         # Although this can throw, since we have nowhere to report errors
         # back to (eg. an HTTP client), don't try to handle anything here.
         # The client will have to detect that it hasn't happened and retry.
@@ -62,10 +61,6 @@
     # RestApiPost raises an orthanc.OrthancException if it fails
     orthanc.RestApiPost("/modalities/PIXL-Anon/store", resource_id)
     orthanc.LogInfo(f"Successfully sent study to anon modality: {resource_id}")
-=======
-        print("Sending study: %s" % resourceId)  # noqa: T201
-        orthanc.RestApiPost("/modalities/PIXL-Anon/store", resourceId)
->>>>>>> dc36cf0f
 
 
 def OnHeartBeat(output, uri, **request):  # noqa: ARG001
@@ -151,37 +146,31 @@
     :param log_message: message to log, if different to http_message.
                         If None, do not log at all if success
     """
+    http_json_str = json.dumps({"Message": http_message})
     if http_code == 200:  # noqa: PLR2004
         if log_message:
             orthanc.LogInfo(log_message)
-        output.AnswerBuffer(http_message, "text/plain")
+        output.AnswerBuffer(http_json_str, "text/plain")
     else:
         orthanc.LogWarning(f"{log_message or http_message}:\n{traceback.format_exc()}")
         # length needed in bytes not chars
-        output.SendHttpStatus(http_code, http_message, len(http_message.encode()))
+        output.SendHttpStatus(http_code, http_json_str, len(http_json_str.encode()))
 
 
 def SendResourceToAnon(output, uri, **request):  # noqa: ARG001
     """Send an existing study to the anon modality"""
     orthanc.LogWarning(f"Received request to send study to anon modality: {request}")
     if not should_auto_route():
-<<<<<<< HEAD
         log_and_return_http(
             output,
             200,
             "Auto-routing is not enabled",
             f"Auto-routing is not enabled, dropping request {request}",
-=======
-        orthanc.LogWarning("Auto-routing is not enabled, dropping request {request}")
-        output.AnswerBuffer(
-            json.dumps({"Message": "Auto-routing is not enabled"}), "application/json"
->>>>>>> dc36cf0f
         )
         return
     try:
         body = json.loads(request["body"])
         resource_id = body["ResourceId"]
-<<<<<<< HEAD
     except (json.decoder.JSONDecodeError, KeyError):
         err_str = "Body needs to be JSON with key ResourceId"
         log_and_return_http(output, 400, err_str)
@@ -201,16 +190,6 @@
         raise
     else:
         log_and_return_http(output, 200, "OK")
-=======
-        orthanc.RestApiPost("/modalities/PIXL-Anon/store", resource_id)
-        output.AnswerBuffer(json.dumps({"Message": "OK"}), "application/json")
-        orthanc.LogInfo(f"Succesfully sent study to anon modality: {resource_id}")
-    except:  # noqa: E722
-        orthanc.LogWarning(f"Failed to send study to anon:\n{traceback.format_exc()}")
-        output.AnswerBuffer(
-            json.dumps({"Message": "Failed to send study to anon"}), "application/json"
-        )
->>>>>>> dc36cf0f
 
 
 orthanc.RegisterOnChangeCallback(OnChange)
