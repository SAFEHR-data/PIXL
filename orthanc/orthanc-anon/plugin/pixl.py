#  Copyright (c) 2022 University College London Hospitals NHS Foundation Trust
#
#  Licensed under the Apache License, Version 2.0 (the "License");
#  you may not use this file except in compliance with the License.
#  You may obtain a copy of the License at
#
#     http://www.apache.org/licenses/LICENSE-2.0
#
#  Unless required by applicable law or agreed to in writing, software
#  distributed under the License is distributed on an "AS IS" BASIS,
#  WITHOUT WARRANTIES OR CONDITIONS OF ANY KIND, either express or implied.
#  See the License for the specific language governing permissions and
#  limitations under the License.
"""
Applies anonymisation scheme to datasets

This module:
-Modifies a DICOM instance received by Orthanc and applies anonymisation
-Upload the resource to a dicom-web server
"""

from __future__ import annotations

import json
import os
import sys
import threading
import traceback
from io import BytesIO
from time import sleep
from typing import TYPE_CHECKING, cast

import requests
from core.exceptions import PixlDiscardError
from decouple import config
from loguru import logger
from pydicom import dcmread

import orthanc
from pixl_dcmd.main import anonymise_dicom, should_exclude_series, write_dataset_to_bytes

if TYPE_CHECKING:
    from typing import Any

ORTHANC_USERNAME = config("ORTHANC_USERNAME")
ORTHANC_PASSWORD = config("ORTHANC_PASSWORD")
ORTHANC_URL = "http://localhost:8042"

EXPORT_API_URL = "http://export-api:8000"

# Set up logging as main entry point
logger.remove()  # Remove all handlers added so far, including the default one.
logging_level = config("LOG_LEVEL")
if not logging_level:
    logging_level = "INFO"
logger.add(sys.stdout, level=logging_level)

logger.warning("Running logging at level {}", logging_level)


def AzureAccessToken() -> str:
    """
    Send payload to oath2/token url and
    return the response
    """
    AZ_DICOM_ENDPOINT_CLIENT_ID = config("AZ_DICOM_ENDPOINT_CLIENT_ID")
    AZ_DICOM_ENDPOINT_CLIENT_SECRET = config("AZ_DICOM_ENDPOINT_CLIENT_SECRET")
    AZ_DICOM_ENDPOINT_TENANT_ID = config("AZ_DICOM_ENDPOINT_TENANT_ID")

    url = "https://login.microsoft.com/" + AZ_DICOM_ENDPOINT_TENANT_ID + "/oauth2/token"

    payload = {
        "client_id": AZ_DICOM_ENDPOINT_CLIENT_ID,
        "grant_type": "client_credentials",
        "client_secret": AZ_DICOM_ENDPOINT_CLIENT_SECRET,
        "resource": "https://dicom.healthcareapis.azure.com",
    }

    response = requests.post(url, data=payload, timeout=10)

    response_json = response.json()
    # We may wish to make use of the "expires_in" (seconds) value
    # to refresh this token less aggressively
    return cast(str, response_json["access_token"])


TIMER = None


def AzureDICOMTokenRefresh() -> None:
    """
    Refresh Azure DICOM token
    If this fails then wait 30s and try again
    If successful then access_token can be used in
    dicomweb_config to update DICOMweb token through API call
    """
    global TIMER
    TIMER = None

    orthanc.LogWarning("Refreshing Azure DICOM token")

    AZ_DICOM_TOKEN_REFRESH_SECS = int(config("AZ_DICOM_TOKEN_REFRESH_SECS"))
    AZ_DICOM_ENDPOINT_NAME = config("AZ_DICOM_ENDPOINT_NAME")
    AZ_DICOM_ENDPOINT_URL = config("AZ_DICOM_ENDPOINT_URL")
    AZ_DICOM_HTTP_TIMEOUT = int(config("HTTP_TIMEOUT"))

    try:
        access_token = AzureAccessToken()
    except Exception:  # noqa: BLE001
        orthanc.LogError(
            "Failed to get an Azure access token. Retrying in 30 seconds\n" + traceback.format_exc()
        )
        sleep(30)
        return AzureDICOMTokenRefresh()

    bearer_str = "Bearer " + access_token

    dicomweb_config = {
        "Url": AZ_DICOM_ENDPOINT_URL,
        "HttpHeaders": {
            # downstream auth token
            "Authorization": bearer_str,
        },
        "HasDelete": True,
        "Timeout": AZ_DICOM_HTTP_TIMEOUT,
    }

    headers = {"content-type": "application/json"}

    url = ORTHANC_URL + "/dicom-web/servers/" + AZ_DICOM_ENDPOINT_NAME
    # dynamically defining an DICOMWeb endpoint in Orthanc

    try:
        requests.put(
            url,
            auth=(ORTHANC_USERNAME, ORTHANC_PASSWORD),
            headers=headers,
            data=json.dumps(dicomweb_config),
            timeout=10,
        )
    except requests.exceptions.RequestException as e:
        orthanc.LogError("Failed to update DICOMweb token")
        raise SystemExit(e)  # noqa: TRY200, B904

    orthanc.LogWarning("Updated DICOMweb token")

    TIMER = threading.Timer(AZ_DICOM_TOKEN_REFRESH_SECS, AzureDICOMTokenRefresh)
    TIMER.start()
    return None


def Send(study_id: str) -> None:
    """
    Send the resource to the appropriate destination.
    Throws an exception if the image has already been exported.
    """
    msg = f"Sending {study_id}"
    logger.debug(msg)
<<<<<<< HEAD
    # Because we're post-anonymisation, the "PatientID" tag returned is actually
    # the hashed image ID (MRN + Accession number).
    hashed_image_id, project_slug = _get_tags_by_study(study_id)
    project_config = load_project_config(project_slug)
    destination = project_config.destination.dicom

    uploader = get_uploader(project_slug, destination, project_config.project.azure_kv_alias)
    msg = f"Sending {study_id} via '{destination}'"
    logger.debug(msg)
    zip_content = _get_study_zip_archive(study_id)

    # NOTE: temporary workaround until new export-api is ready
    if destination == "dicomweb":
        uploader.send_via_stow(study_id, hashed_image_id)
    else:
        uploader.upload_dicom_image(zip_content, hashed_image_id, project_slug)


def _get_study_zip_archive(resourceId: str) -> BytesIO:
    # Download zip archive of the DICOM resource
    query = f"{ORTHANC_URL}/studies/{resourceId}/archive"
    fail_msg = "Could not download archive of resource '%s'"
    response_study = _query(resourceId, query, fail_msg)
=======
    notify_export_api_of_readiness(study_id)
>>>>>>> 107c267b


def notify_export_api_of_readiness(study_id: str):
    """
    Tell export-api that our data is ready and it should download it from us and upload
    as appropriate
    """
    url = EXPORT_API_URL + "/export-dicom-from-orthanc"
    payload = {"study_id": study_id}
    response = requests.post(url, json=payload, timeout=30)
    response.raise_for_status()


def should_auto_route() -> bool:
    """
    Checks whether ORTHANC_AUTOROUTE_ANON_TO_ENDPOINT environment variable is
    set to true or false
    """
    logger.debug("Checking value of autoroute")
    return os.environ.get("ORTHANC_AUTOROUTE_ANON_TO_ENDPOINT", "false").lower() == "true"


def _azure_available() -> bool:
    # Check if AZ_DICOM_ENDPOINT_CLIENT_ID is set
    return config("AZ_DICOM_ENDPOINT_CLIENT_ID", default="") != ""


def OnChange(changeType, level, resource):  # noqa: ARG001
    """
    - If a study is stable and if should_auto_route returns true
    then notify the export API that it should perform the upload of DICOM data.
    - If orthanc has started then start a timer to refresh the Azure token every 30 seconds
    - If orthanc has stopped then cancel the timer
    """
    if not should_auto_route():
        return

    if changeType == orthanc.ChangeType.STABLE_STUDY:
        msg = f"Stable study: {resource}"
        logger.info(msg)
        Send(resource)

    if changeType == orthanc.ChangeType.ORTHANC_STARTED and _azure_available():
        orthanc.LogWarning("Starting the scheduler")
        AzureDICOMTokenRefresh()
    elif changeType == orthanc.ChangeType.ORTHANC_STOPPED:
        if TIMER is not None:
            orthanc.LogWarning("Stopping the scheduler")
            TIMER.cancel()


def OnHeartBeat(output, uri, **request) -> Any:  # noqa: ARG001
    """Extends the REST API by registering a new route in the REST API"""
    orthanc.LogInfo("OK")
    output.AnswerBuffer("OK\n", "text/plain")


def ReceivedInstanceCallback(receivedDicom: bytes, origin: str) -> Any:
    """Modifies a DICOM instance received by Orthanc and applies anonymisation."""
    if origin == orthanc.InstanceOrigin.REST_API:
        orthanc.LogWarning("DICOM instance received from the REST API")
    elif origin == orthanc.InstanceOrigin.DICOM_PROTOCOL:
        orthanc.LogWarning("DICOM instance received from the DICOM protocol")

    # Read the bytes as DICOM/
    dataset = dcmread(BytesIO(receivedDicom))

    # Do before anonymisation in case someone decides to delete the
    # Series Description tag as part of anonymisation.
    if should_exclude_series(dataset):
        orthanc.LogWarning("DICOM instance discarded due to its series description")
        return orthanc.ReceivedInstanceAction.DISCARD, None

    # Attempt to anonymise and drop the study if any exceptions occur
    try:
        anonymise_dicom(dataset)
        return orthanc.ReceivedInstanceAction.MODIFY, write_dataset_to_bytes(dataset)
    except PixlDiscardError as error:
        logger.debug("Skipping instance: {}", error)
        return orthanc.ReceivedInstanceAction.DISCARD, None
    except Exception:  # noqa: BLE001
        orthanc.LogError("Failed to anonymize instance due to\n" + traceback.format_exc())
        return orthanc.ReceivedInstanceAction.DISCARD, None


orthanc.RegisterOnChangeCallback(OnChange)
orthanc.RegisterReceivedInstanceCallback(ReceivedInstanceCallback)
orthanc.RegisterRestCallback("/heart-beat", OnHeartBeat)<|MERGE_RESOLUTION|>--- conflicted
+++ resolved
@@ -156,33 +156,7 @@
     """
     msg = f"Sending {study_id}"
     logger.debug(msg)
-<<<<<<< HEAD
-    # Because we're post-anonymisation, the "PatientID" tag returned is actually
-    # the hashed image ID (MRN + Accession number).
-    hashed_image_id, project_slug = _get_tags_by_study(study_id)
-    project_config = load_project_config(project_slug)
-    destination = project_config.destination.dicom
-
-    uploader = get_uploader(project_slug, destination, project_config.project.azure_kv_alias)
-    msg = f"Sending {study_id} via '{destination}'"
-    logger.debug(msg)
-    zip_content = _get_study_zip_archive(study_id)
-
-    # NOTE: temporary workaround until new export-api is ready
-    if destination == "dicomweb":
-        uploader.send_via_stow(study_id, hashed_image_id)
-    else:
-        uploader.upload_dicom_image(zip_content, hashed_image_id, project_slug)
-
-
-def _get_study_zip_archive(resourceId: str) -> BytesIO:
-    # Download zip archive of the DICOM resource
-    query = f"{ORTHANC_URL}/studies/{resourceId}/archive"
-    fail_msg = "Could not download archive of resource '%s'"
-    response_study = _query(resourceId, query, fail_msg)
-=======
     notify_export_api_of_readiness(study_id)
->>>>>>> 107c267b
 
 
 def notify_export_api_of_readiness(study_id: str):
