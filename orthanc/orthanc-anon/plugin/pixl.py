#  Copyright (c) 2022 University College London Hospitals NHS Foundation Trust
#
#  Licensed under the Apache License, Version 2.0 (the "License");
#  you may not use this file except in compliance with the License.
#  You may obtain a copy of the License at
#
#     http://www.apache.org/licenses/LICENSE-2.0
#
#  Unless required by applicable law or agreed to in writing, software
#  distributed under the License is distributed on an "AS IS" BASIS,
#  WITHOUT WARRANTIES OR CONDITIONS OF ANY KIND, either express or implied.
#  See the License for the specific language governing permissions and
#  limitations under the License.
"""
Applies anonymisation scheme to datasets

This module:
-Modifies a DICOM instance received by Orthanc and applies anonymisation
-Upload the resource to a dicom-web server
"""

from __future__ import annotations

import json
import os
import sys
import threading
import traceback
from io import BytesIO
from time import sleep
from typing import TYPE_CHECKING, cast

import requests
<<<<<<< HEAD
from core.exceptions import PixlSkipMessageError
=======
from core.exceptions import PixlDiscardError
from core.project_config import load_project_config
from core.uploader import get_uploader
>>>>>>> f5f02200
from decouple import config
from loguru import logger
from pydicom import dcmread

import orthanc
from pixl_dcmd.main import anonymise_dicom, should_exclude_series, write_dataset_to_bytes

if TYPE_CHECKING:
    from typing import Any

logger = logging.getLogger(__name__)

ORTHANC_USERNAME = config("ORTHANC_USERNAME")
ORTHANC_PASSWORD = config("ORTHANC_PASSWORD")
ORTHANC_URL = "http://localhost:8042"

<<<<<<< HEAD
EXPORT_API_URL = "http://export-api:8000"
=======
# Set up logging as main entry point
logger.remove()  # Remove all handlers added so far, including the default one.
logging_level = config("LOG_LEVEL")
if not logging_level:
    logging_level = "INFO"
logger.add(sys.stdout, level=logging_level)

logger.warning("Running logging at level {}", logging_level)
>>>>>>> f5f02200


def AzureAccessToken() -> str:
    """
    Send payload to oath2/token url and
    return the response
    """
    AZ_DICOM_ENDPOINT_CLIENT_ID = config("AZ_DICOM_ENDPOINT_CLIENT_ID")
    AZ_DICOM_ENDPOINT_CLIENT_SECRET = config("AZ_DICOM_ENDPOINT_CLIENT_SECRET")
    AZ_DICOM_ENDPOINT_TENANT_ID = config("AZ_DICOM_ENDPOINT_TENANT_ID")

    url = "https://login.microsoft.com/" + AZ_DICOM_ENDPOINT_TENANT_ID + "/oauth2/token"

    payload = {
        "client_id": AZ_DICOM_ENDPOINT_CLIENT_ID,
        "grant_type": "client_credentials",
        "client_secret": AZ_DICOM_ENDPOINT_CLIENT_SECRET,
        "resource": "https://dicom.healthcareapis.azure.com",
    }

    response = requests.post(url, data=payload, timeout=10)

    response_json = response.json()
    # We may wish to make use of the "expires_in" (seconds) value
    # to refresh this token less aggressively
    return cast(str, response_json["access_token"])


TIMER = None


def AzureDICOMTokenRefresh() -> None:
    """
    Refresh Azure DICOM token
    If this fails then wait 30s and try again
    If successful then access_token can be used in
    dicomweb_config to update DICOMweb token through API call
    """
    global TIMER
    TIMER = None

    orthanc.LogWarning("Refreshing Azure DICOM token")

    AZ_DICOM_TOKEN_REFRESH_SECS = int(config("AZ_DICOM_TOKEN_REFRESH_SECS"))
    AZ_DICOM_ENDPOINT_NAME = config("AZ_DICOM_ENDPOINT_NAME")
    AZ_DICOM_ENDPOINT_URL = config("AZ_DICOM_ENDPOINT_URL")
    AZ_DICOM_HTTP_TIMEOUT = int(config("HTTP_TIMEOUT"))

    try:
        access_token = AzureAccessToken()
    except Exception:  # noqa: BLE001
        orthanc.LogError(
            "Failed to get an Azure access token. Retrying in 30 seconds\n" + traceback.format_exc()
        )
        sleep(30)
        return AzureDICOMTokenRefresh()

    bearer_str = "Bearer " + access_token

    dicomweb_config = {
        "Url": AZ_DICOM_ENDPOINT_URL,
        "HttpHeaders": {
            # downstream auth token
            "Authorization": bearer_str,
        },
        "HasDelete": True,
        "Timeout": AZ_DICOM_HTTP_TIMEOUT,
    }

    headers = {"content-type": "application/json"}

    url = ORTHANC_URL + "/dicom-web/servers/" + AZ_DICOM_ENDPOINT_NAME
    # dynamically defining an DICOMWeb endpoint in Orthanc

    try:
        requests.put(
            url,
            auth=(ORTHANC_USERNAME, ORTHANC_PASSWORD),
            headers=headers,
            data=json.dumps(dicomweb_config),
            timeout=10,
        )
    except requests.exceptions.RequestException as e:
        orthanc.LogError("Failed to update DICOMweb token")
        raise SystemExit(e)  # noqa: TRY200, B904

    orthanc.LogWarning("Updated DICOMweb token")

    TIMER = threading.Timer(AZ_DICOM_TOKEN_REFRESH_SECS, AzureDICOMTokenRefresh)
    TIMER.start()
    return None


def Send(study_id: str) -> None:
    """
    Send the resource to the appropriate destination.
    Throws an exception if the image has already been exported.
    """
    msg = f"Sending {study_id}"
    logger.debug(msg)
    notify_export_api_of_readiness(study_id)


def SendViaStow(resourceId: str) -> None:
    """
    Makes a POST API call to upload the resource to a dicom-web server
    using orthanc credentials as authorisation
    """
    AZ_DICOM_ENDPOINT_NAME = config("AZ_DICOM_ENDPOINT_NAME")
    url = ORTHANC_URL + "/dicom-web/servers/" + AZ_DICOM_ENDPOINT_NAME + "/stow"
    headers = {"content-type": "application/json"}
    payload = {"Resources": [resourceId], "Synchronous": False}
    logger.debug("Payload: %s", payload)
    try:
        resp = requests.post(
            url,
            auth=(ORTHANC_USERNAME, ORTHANC_PASSWORD),
            headers=headers,
            data=json.dumps(payload),
            timeout=30,
        )
        resp.raise_for_status()
        msg = f"Sent {resourceId} via STOW"
        logger.info(msg)
    except requests.exceptions.RequestException:
        orthanc.LogError("Failed to send via STOW")


def notify_export_api_of_readiness(study_id: str):
    """
    Tell export-api that our data is ready and it should download it from us and upload
    as appropriate
    """
    url = EXPORT_API_URL + "/export-dicom-from-orthanc"
    payload = {"study_id": study_id}
    response = requests.post(url, json=payload, timeout=30)
    response.raise_for_status()


def should_auto_route() -> bool:
    """
    Checks whether ORTHANC_AUTOROUTE_ANON_TO_ENDPOINT environment variable is
    set to true or false
    """
    logger.debug("Checking value of autoroute")
    return os.environ.get("ORTHANC_AUTOROUTE_ANON_TO_ENDPOINT", "false").lower() == "true"


def _azure_available() -> bool:
    # Check if AZ_DICOM_ENDPOINT_CLIENT_ID is set
    return bool(config("AZ_DICOM_ENDPOINT_CLIENT_ID", default="") != "")


def OnChange(changeType, level, resource):  # noqa: ARG001
    """
    If a study is stable and if should_auto_route returns true
    then notify the export API that it should perform the upload of DICOM data.
    """
    if not should_auto_route():
        return

    if changeType == orthanc.ChangeType.STABLE_STUDY:
        msg = f"Stable study: {resource}"
        logger.info(msg)
        Send(resource)

    if changeType == orthanc.ChangeType.ORTHANC_STARTED and _azure_available():
        orthanc.LogWarning("Starting the scheduler")
        AzureDICOMTokenRefresh()
    elif changeType == orthanc.ChangeType.ORTHANC_STOPPED:
        if TIMER is not None:
            orthanc.LogWarning("Stopping the scheduler")
            TIMER.cancel()


def OnHeartBeat(output, uri, **request) -> Any:  # noqa: ARG001
    """Extends the REST API by registering a new route in the REST API"""
    orthanc.LogInfo("OK")
    output.AnswerBuffer("OK\n", "text/plain")


def ReceivedInstanceCallback(receivedDicom: bytes, origin: str) -> Any:
    """Modifies a DICOM instance received by Orthanc and applies anonymisation."""
    if origin == orthanc.InstanceOrigin.REST_API:
        orthanc.LogWarning("DICOM instance received from the REST API")
    elif origin == orthanc.InstanceOrigin.DICOM_PROTOCOL:
        orthanc.LogWarning("DICOM instance received from the DICOM protocol")

    # Read the bytes as DICOM/
    dataset = dcmread(BytesIO(receivedDicom))

    # Do before anonymisation in case someone decides to delete the
    # Series Description tag as part of anonymisation.
    if should_exclude_series(dataset):
        orthanc.LogWarning("DICOM instance discarded due to its series description")
        return orthanc.ReceivedInstanceAction.DISCARD, None

    # Attempt to anonymise and drop the study if any exceptions occur
    try:
        anonymise_dicom(dataset)
        return orthanc.ReceivedInstanceAction.MODIFY, write_dataset_to_bytes(dataset)
    except PixlDiscardError as error:
        logger.debug("Skipping instance: %s", error)
        return orthanc.ReceivedInstanceAction.DISCARD, None
    except Exception:  # noqa: BLE001
        orthanc.LogError("Failed to anonymize instance due to\n" + traceback.format_exc())
        return orthanc.ReceivedInstanceAction.DISCARD, None


orthanc.RegisterOnChangeCallback(OnChange)
orthanc.RegisterReceivedInstanceCallback(ReceivedInstanceCallback)
orthanc.RegisterRestCallback("/heart-beat", OnHeartBeat)<|MERGE_RESOLUTION|>--- conflicted
+++ resolved
@@ -31,13 +31,7 @@
 from typing import TYPE_CHECKING, cast
 
 import requests
-<<<<<<< HEAD
-from core.exceptions import PixlSkipMessageError
-=======
 from core.exceptions import PixlDiscardError
-from core.project_config import load_project_config
-from core.uploader import get_uploader
->>>>>>> f5f02200
 from decouple import config
 from loguru import logger
 from pydicom import dcmread
@@ -48,15 +42,12 @@
 if TYPE_CHECKING:
     from typing import Any
 
-logger = logging.getLogger(__name__)
-
 ORTHANC_USERNAME = config("ORTHANC_USERNAME")
 ORTHANC_PASSWORD = config("ORTHANC_PASSWORD")
 ORTHANC_URL = "http://localhost:8042"
 
-<<<<<<< HEAD
 EXPORT_API_URL = "http://export-api:8000"
-=======
+
 # Set up logging as main entry point
 logger.remove()  # Remove all handlers added so far, including the default one.
 logging_level = config("LOG_LEVEL")
@@ -65,7 +56,6 @@
 logger.add(sys.stdout, level=logging_level)
 
 logger.warning("Running logging at level {}", logging_level)
->>>>>>> f5f02200
 
 
 def AzureAccessToken() -> str:
