--- conflicted
+++ resolved
@@ -60,15 +60,12 @@
     FTP_USER_NAME: ${FTP_USER_NAME}
     FTP_USER_PASSWORD: ${FTP_USER_PASSWORD}
     FTP_PORT: ${FTP_PORT}
-<<<<<<< HEAD
 
 x-azure-keyvault: &azure-keyvault
     AZURE_CLIENT_ID: ${EXPORT_AZ_CLIENT_ID}
     AZURE_CLIENT_SECRET: ${EXPORT_AZ_CLIENT_PASSWORD}
     AZURE_TENANT_ID: ${EXPORT_AZ_TENANT_ID}
     AZURE_KEY_VAULT_NAME: ${EXPORT_AZ_KEY_VAULT_NAME}
-=======
->>>>>>> 54d3cee7
 
 x-logs-volume: &logs-volume
     type: volume
@@ -124,11 +121,7 @@
                 <<: *build-args-common
         command: /run/secrets
         environment:
-<<<<<<< HEAD
             <<: [*proxy-common, *pixl-common-env, *ftp-host, *azure-keyvault]
-=======
-            <<: [*proxy-common, *pixl-common-env, *ftp-host]
->>>>>>> 54d3cee7
             ORTHANC_NAME: "PIXL: Anon"
             ORTHANC_USERNAME: ${ORTHANC_ANON_USERNAME}
             ORTHANC_PASSWORD: ${ORTHANC_ANON_PASSWORD}
@@ -155,10 +148,7 @@
             AZ_DICOM_TOKEN_REFRESH_SECS: "600"
             TIME_OFFSET: "${STUDY_TIME_OFFSET}"
             SALT_VALUE: ${SALT_VALUE}"
-<<<<<<< HEAD
             PROJECT_CONFIGS_DIR: ${PROJECT_CONFIGS_DIR:-/project_configs}
-=======
->>>>>>> 54d3cee7
         ports:
             - "${ORTHANC_ANON_DICOM_PORT}:4242"
             - "${ORTHANC_ANON_WEB_PORT}:8042"
@@ -167,17 +157,12 @@
               source: orthanc-anon-data
               target: /var/lib/orthanc/db
             - ${PWD}/orthanc/orthanc-anon/config:/run/secrets:ro
-<<<<<<< HEAD
             - ${PWD}/project_configs:${PROJECT_CONFIGS_DIR:-/project_configs}:ro
-        networks:
-            - pixl-net
-=======
         networks:
             - pixl-net
         # needed for same reason as ehr-api
         extra_hosts:
             - "host.docker.internal:host-gateway"
->>>>>>> 54d3cee7
         depends_on:
             postgres:
                 condition: service_healthy
@@ -195,7 +180,6 @@
             timeout: 30s
             retries: 5
         restart: "no"
-<<<<<<< HEAD
 
     orthanc-raw:
         build:
@@ -297,101 +281,6 @@
         ports:
             - "${PIXL_EHR_API_PORT}:8000"
         healthcheck:
-=======
-
-    orthanc-raw:
-        build:
-            context: .
-            dockerfile: ./docker/orthanc-raw/Dockerfile
-            args:
-                <<: *build-args-common
-                ORTHANC_RAW_MAXIMUM_STORAGE_SIZE: ${ORTHANC_RAW_MAXIMUM_STORAGE_SIZE}
-        command: /run/secrets
-        environment:
-            <<: [*pixl-db, *proxy-common, *pixl-common-env]
-            ORTHANC_NAME: "PIXL: Raw"
-            ORTHANC_USERNAME: ${ORTHANC_RAW_USERNAME}
-            ORTHANC_PASSWORD: ${ORTHANC_RAW_PASSWORD}
-            ORTHANC_RAW_AE_TITLE: ${ORTHANC_RAW_AE_TITLE}
-            ORTHANC_AUTOROUTE_RAW_TO_ANON: ${ORTHANC_AUTOROUTE_RAW_TO_ANON}
-            ORTHANC_RAW_MAXIMUM_STORAGE_SIZE: ${ORTHANC_RAW_MAXIMUM_STORAGE_SIZE}
-            VNAQR_AE_TITLE: ${VNAQR_AE_TITLE}
-            VNAQR_DICOM_PORT: ${VNAQR_DICOM_PORT}
-            VNAQR_IP_ADDR: ${VNAQR_IP_ADDR}
-            ORTHANC_ANON_AE_TITLE: ${ORTHANC_ANON_AE_TITLE}
-            ORTHANC_ANON_DICOM_PORT: "4242"
-            ORTHANC_ANON_HOSTNAME: "orthanc-anon"
-        ports:
-            - "${ORTHANC_RAW_DICOM_PORT}:4242"
-            - "${ORTHANC_RAW_WEB_PORT}:8042"
-        volumes:
-            - type: volume
-              source: orthanc-raw-data
-              target: /var/lib/orthanc/db
-        networks:
-            - pixl-net
-        depends_on:
-            postgres:
-                condition: service_healthy
-            orthanc-anon:
-                condition: service_started
-        healthcheck:
-            test:
-                [
-                    "CMD",
-                    "curl",
-                    "-f",
-                    "-u",
-                    "${ORTHANC_RAW_USERNAME}:${ORTHANC_RAW_PASSWORD}",
-                    "http://orthanc-raw:8042/heart-beat",
-                ]
-            interval: 10s
-            timeout: 30s
-            retries: 5
-        restart: "no"
-
-    queue:
-        image: rabbitmq:3.12.9-management
-        environment:
-            RABBITMQ_DEFAULT_USER: ${RABBITMQ_USERNAME}
-            RABBITMQ_DEFAULT_PASS: ${RABBITMQ_PASSWORD}
-        healthcheck:
-            test: rabbitmq-diagnostics -q check_running
-            interval: 30s
-            timeout: 30s
-            retries: 3
-        ports:
-            - "${RABBITMQ_PORT}:5672"
-            - "${RABBITMQ_ADMIN_PORT}:15672"
-        networks:
-            - pixl-net
-
-    ehr-api:
-        build:
-            context: .
-            dockerfile: ./docker/ehr-api/Dockerfile
-            args:
-                <<: *build-args-common
-        environment:
-            <<: [*pixl-db, *emap-db, *proxy-common, *pixl-common-env, *pixl-rabbit-mq, *ftp-host]
-            AZURE_CLIENT_ID: ${PIXL_EHR_API_AZ_CLIENT_ID}
-            AZURE_CLIENT_SECRET: ${PIXL_EHR_API_AZ_CLIENT_SECRET}
-            AZURE_TENANT_ID: ${PIXL_EHR_API_AZ_TENANT_ID}
-            AZ_STORAGE_ACCOUNT_NAME: ${PIXL_EHR_API_AZ_STORAGE_ACCOUNT_NAME}
-            AZ_STORAGE_CONTAINER_NAME: ${PIXL_EHR_API_AZ_STORAGE_CONTAINER_NAME}
-            COGSTACK_REDACT_URL: ${PIXL_EHR_COGSTACK_REDACT_URL}
-        env_file:
-            - ./docker/common.env
-        depends_on:
-            queue:
-                condition: service_healthy
-            postgres:
-                condition: service_healthy
-            hasher-api:
-                condition: service_healthy
-        ports:
-            - "${PIXL_EHR_API_PORT}:8000"
-        healthcheck:
             interval: 10s
             timeout: 30s
             retries: 5
@@ -401,29 +290,6 @@
         # can reach the test FTP server running on the docker host
         extra_hosts:
             - "host.docker.internal:host-gateway"
-        volumes:
-            - ${PWD}/exports:/run/exports
-
-    imaging-api:
-        build:
-            context: .
-            dockerfile: ./docker/imaging-api/Dockerfile
-            args:
-                <<: *build-args-common
-        depends_on:
-            queue:
-                condition: service_healthy
-            orthanc-raw:
-                condition: service_healthy
-        healthcheck:
-            test: curl -f http://0.0.0.0:8000/heart-beat
->>>>>>> 54d3cee7
-            interval: 10s
-            timeout: 30s
-            retries: 5
-        networks:
-            - pixl-net
-<<<<<<< HEAD
         volumes:
             - ${PWD}/exports:/run/exports
             - ${PWD}/project_configs:${PROJECT_CONFIGS_DIR:-/project_configs}:ro
@@ -463,25 +329,6 @@
         ports:
             - "${PIXL_IMAGING_API_PORT}:8000"
 
-=======
-        environment:
-            <<: [*pixl-rabbit-mq, *proxy-common]
-            ORTHANC_RAW_USERNAME: ${ORTHANC_RAW_USERNAME}
-            ORTHANC_RAW_PASSWORD: ${ORTHANC_RAW_PASSWORD}
-            ORTHANC_RAW_AE_TITLE: ${ORTHANC_RAW_AE_TITLE}
-            VNAQR_MODALITY: ${VNAQR_MODALITY}
-            SKIP_ALEMBIC: ${SKIP_ALEMBIC}
-            PIXL_DB_HOST: ${PIXL_DB_HOST}
-            PIXL_DB_PORT: ${PIXL_DB_PORT}
-            PIXL_DB_NAME: ${PIXL_DB_NAME}
-            PIXL_DB_USER: ${PIXL_DB_USER}
-            PIXL_DB_PASSWORD: ${PIXL_DB_PASSWORD}
-            PIXL_DICOM_TRANSFER_TIMEOUT: ${PIXL_DICOM_TRANSFER_TIMEOUT}
-            PIXL_QUERY_TIMEOUT: ${PIXL_QUERY_TIMEOUT}
-        ports:
-            - "${PIXL_IMAGING_API_PORT}:8000"
-
->>>>>>> 54d3cee7
     ################################################################################
     # Data Stores
     postgres:
