name: pixl-ci

on:
  push:
    branches:
      - main
  pull_request:
    branches:
      - dev
      - main
  workflow_dispatch:

jobs:

  validate-docker-compose-config-file:
    runs-on: ubuntu-22.04
    timeout-minutes: 5
    steps:
      - name: Checkout
        uses: actions/checkout@v3
      - name: Validate Docker Compose config file
        working-directory: .
        run: |
          cp .env.sample .env
          docker compose config --quiet

  hasher-tests:
    runs-on: ubuntu-22.04
    timeout-minutes: 10
    steps:
      - uses: actions/checkout@v3

      - name: Init Python
        uses: actions/setup-python@v4
        with:
          python-version: '3.10'
          cache: 'pip'

      - name: Install Python dependencies
        run: |
          python -m pip install --upgrade pip
          pip install -r hasher/src/requirements.txt

      - name: Run tests
        working-directory: hasher
        run: |
          bin/run-tests.sh
        env:
          ENV: test
          AZURE_KEY_VAULT_NAME: test
          AZURE_KEY_VAULT_SECRET_NAME: test

  report-de-id-tests:
    runs-on: ubuntu-22.04
    timeout-minutes: 10
    steps:
      - uses: actions/checkout@v3

      - name: Init Python
        uses: actions/setup-python@v4
        with:
          python-version: '3.10.6'  # Numpy croaks on 3.10.7+
          cache: 'pip'

      - name: Install Python dependencies
        run: |
          python -m pip install --upgrade pip
          pip install -r pixl_rd/src/requirements.txt

      - name: Download presidio data
        run: |
          python -m spacy download en_core_web_lg

      - name: Run tests
        working-directory: pixl_rd
        run: |
          bin/run-tests.sh
        env:
          ENV: test

  token-buffer-tests:
    runs-on: ubuntu-22.04
    timeout-minutes: 10
    steps:
      - uses: actions/checkout@v3

      - name: Init Python
        uses: actions/setup-python@v4
        with:
          python-version: '3.10'
          cache: 'pip'

      - name: Install Python dependencies
        run: |
          python -m pip install --upgrade pip
          pip install -r token_buffer/src/requirements.txt

      - name: Run tests
        working-directory: token_buffer
        run: |
          bin/run-tests.sh
        env:
          ENV: test

  dicom-de-id-tests:
    runs-on: ubuntu-22.04
    timeout-minutes: 10
    steps:
      - uses: actions/checkout@v3

      - name: Init Python
        uses: actions/setup-python@v4
        with:
          python-version: '3.9'
          cache: 'pip'

      - name: Install Python dependencies
        run: |
          python -m pip install --upgrade pip
          pip install -r pixl_dcmd/src/requirements.txt

      - name: Run tests
        working-directory: pixl_dcmd
        run: |
          bin/run-tests.sh
        env:
          ENV: test


  cli-tests:
    runs-on: ubuntu-22.04
    timeout-minutes: 10
    steps:
      - uses: actions/checkout@v3

      - name: Init Python
        uses: actions/setup-python@v4
        with:
          python-version: '3.10'
          cache: 'pip'

      - name: Install Python dependencies
        run: |
          python -m pip install --upgrade pip
          pip install -r cli/src/requirements.txt

      - name: Run tests
        working-directory: cli/test
        run: |
          ./run-tests.sh
<<<<<<< HEAD

  ehr-api-tests:
    runs-on: uclhdif-runner
    timeout-minutes: 5
    steps:
      - uses: actions/checkout@v3

      - name: Init Python
        uses: actions/setup-python@v4
        with:
          python-version: 3.10.6
          cache: 'pip'

      - name: Install Python dependencies
        run: |
          python -m pip install --upgrade pip
          pip install -r pixl_ehr/src/requirements.txt

      - name: Run tests
        working-directory: pixl_ehr/test
        run: |
          ./run-tests.sh
=======
>>>>>>> c279d18b
<|MERGE_RESOLUTION|>--- conflicted
+++ resolved
@@ -148,7 +148,6 @@
         working-directory: cli/test
         run: |
           ./run-tests.sh
-<<<<<<< HEAD
 
   ehr-api-tests:
     runs-on: uclhdif-runner
@@ -170,6 +169,4 @@
       - name: Run tests
         working-directory: pixl_ehr/test
         run: |
-          ./run-tests.sh
-=======
->>>>>>> c279d18b
+          ./run-tests.sh