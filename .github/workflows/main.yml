#  Copyright (c) University College London Hospitals NHS Foundation Trust
#
#  Licensed under the Apache License, Version 2.0 (the "License");
#  you may not use this file except in compliance with the License.
#  You may obtain a copy of the License at
#
#     http://www.apache.org/licenses/LICENSE-2.0
#
#  Unless required by applicable law or agreed to in writing, software
#  distributed under the License is distributed on an "AS IS" BASIS,
#  WITHOUT WARRANTIES OR CONDITIONS OF ANY KIND, either express or implied.
#  See the License for the specific language governing permissions and
#  limitations under the License.
name: pixl-ci

on:
    push:
        branches:
            - main
            - "renovate/**"
    pull_request:
    workflow_dispatch:

# Only run actions on the most recent push to a branch
concurrency:
    group: "${{ github.workflow }}-${{ github.head_ref }}"
    cancel-in-progress: true

jobs:
    lint:
        runs-on: ubuntu-24.04
        timeout-minutes: 5
        steps:
            - name: Checkout
              uses: actions/checkout@11bd71901bbe5b1630ceea73d27597364c9af683 # v4

            - name: Run pre-commit
              uses: pre-commit/action@2c7b3805fd2a0fd8c1884dcaebf91fc102a13ecd # v3.0.1
              with:
                  extra_args: --all-files

            - name: Validate Docker Compose config file
              working-directory: .
              run: |
                  cp .env.sample .env
                  docker compose config --quiet

    test:
        runs-on: ubuntu-24.04
        timeout-minutes: 30
        strategy:
            fail-fast: false # run all tests if even if one fails
            matrix:
                package_dir: [pixl_core, hasher, pixl_dcmd, cli, pixl_export, pixl_imaging, pytest-pixl]

        steps:
            - uses: actions/checkout@11bd71901bbe5b1630ceea73d27597364c9af683 # v4

            - name: Init Python
              uses: actions/setup-python@39cd14951b08e74b54015e9e001cdefcf80e669f # v5
              with:
                  python-version: "3.11"
                  cache: "pip"

            - name: Install Python dependencies
              run: |
                  python -m pip install --upgrade pip
                  pip install -e pytest-pixl/
                  pip install -e pixl_core/[test]
                  pip install -e ${{ matrix.package_dir }}/[test]

            - name: Run tests and generate coverage report
              working-directory: ${{ matrix.package_dir }}
              run: COV_CORE_SOURCE=src COV_CORE_CONFIG=.coveragerc COV_CORE_DATAFILE=.coverage.eager pytest --cov=src --cov-append --cov-report=xml --cov-report=term-missing
              env:
                  ENV: test
                  AZURE_KEY_VAULT_NAME: test
                  AZURE_KEY_VAULT_SECRET_NAME: test

            - name: Upload coverage reports to Codecov
              uses: codecov/codecov-action@7f8b4b4bde536c465e797be725718b88c5d95e0e # v5.1.1
              with:
                  directory: ${{ matrix.package_dir }}
              env:
                  CODECOV_TOKEN: ${{ secrets.CODECOV_TOKEN }}

    system-test:
        if: ${{ ! github.event.pull_request.draft || contains(github.event.pull_request.title, '[force-system-test]') }}
        runs-on: ubuntu-24.04
        timeout-minutes: 30
        steps:
<<<<<<< HEAD
            - uses: actions/checkout@692973e3d937129bcbf40652eb9f2f61becf3332 # v4
            - uses: docker/setup-buildx-action@c47758b77c9736f4b2ef4073d4d51994fabfe349 # v3
=======
            - uses: actions/checkout@11bd71901bbe5b1630ceea73d27597364c9af683 # v4
            - uses: docker/setup-buildx-action@988b5a0280414f521da01fcc63a27aeeb4b104db # v3
>>>>>>> 8ed7655b
            - name: Init Python
              uses: actions/setup-python@39cd14951b08e74b54015e9e001cdefcf80e669f # v5
              with:
                  python-version: "3.11"
                  cache: "pip"

            - name: Install Python dependencies
              # The -e option is required here due to the way the
              # code determines the export directory. See issue #318.
              run: |
                  pip install -e pytest-pixl/
                  pip install -e pixl_core/[test]
                  pip install -e cli/[test]

            - name: Create .secrets.env
              run: touch test/.secrets.env

            - name: Build test services
              working-directory: test
              run: |
                  docker compose build

            - name: Build services
              run: |
                  docker compose build

            - name: Run tests
              working-directory: test
              env:
                  EXPORT_AZ_CLIENT_ID: ${{ secrets.EXPORT_AZ_CLIENT_ID }}
                  EXPORT_AZ_CLIENT_PASSWORD: ${{ secrets.EXPORT_AZ_CLIENT_PASSWORD }}
                  EXPORT_AZ_TENANT_ID: ${{ secrets.EXPORT_AZ_TENANT_ID }}
                  EXPORT_AZ_KEY_VAULT_NAME: ${{ secrets.EXPORT_AZ_KEY_VAULT_NAME }}
                  HASHER_API_AZ_CLIENT_ID: ${{ secrets.EXPORT_AZ_CLIENT_ID }}
                  HASHER_API_AZ_CLIENT_PASSWORD: ${{ secrets.EXPORT_AZ_CLIENT_PASSWORD }}
                  HASHER_API_AZ_TENANT_ID: ${{ secrets.EXPORT_AZ_TENANT_ID }}
                  HASHER_API_AZ_KEY_VAULT_NAME: ${{ secrets.EXPORT_AZ_KEY_VAULT_NAME }}
              run: |
                  ./run-system-test.sh coverage
                  echo FINISHED SYSTEM TEST SCRIPT

            - name: Dump queue docker logs for debugging
              if: ${{ failure() }}
              run: |
                  docker logs -t system-test-queue-1 2>&1

            - name: Dump postgres docker logs for debugging
              if: ${{ failure() }}
              run: |
                  docker logs -t system-test-postgres-1 2>&1

            - name: Dump imaging-api docker logs for debugging
              if: ${{ failure() }}
              run: |
                  docker logs -t system-test-imaging-api-1 2>&1

            - name: Dump orthanc-raw docker logs for debugging
              if: ${{ failure() }}
              run: |
                  docker logs -t system-test-orthanc-raw-1 2>&1

            - name: Dump orthanc-anon docker logs for debugging
              if: ${{ failure() }}
              run: |
                  docker logs -t system-test-orthanc-anon-1 2>&1

            - name: Dump hasher-api docker logs for debugging
              if: ${{ failure() }}
              run: |
                  docker logs -t system-test-hasher-api-1 2>&1

            - name: Dump export-api docker logs for debugging
              if: ${{ failure() }}
              run: |
                  docker logs -t system-test-export-api-1 2>&1

            - name: Dump VNA docker logs for debugging
              if: ${{ failure() }}
              run: |
                  docker logs -t system-test-vna-qr-1 2>&1

            - name: Dump DICOMWeb docker logs for debugging
              if: ${{ failure() }}
              run: |
                  docker logs -t system-test-dicomweb-server-1 2>&1


            - name: Upload coverage reports to Codecov
              uses: codecov/codecov-action@7f8b4b4bde536c465e797be725718b88c5d95e0e # v5.1.1
              with:
                directory: test
              env:
                CODECOV_TOKEN: ${{ secrets.CODECOV_TOKEN }}<|MERGE_RESOLUTION|>--- conflicted
+++ resolved
@@ -89,13 +89,8 @@
         runs-on: ubuntu-24.04
         timeout-minutes: 30
         steps:
-<<<<<<< HEAD
-            - uses: actions/checkout@692973e3d937129bcbf40652eb9f2f61becf3332 # v4
+            - uses: actions/checkout@11bd71901bbe5b1630ceea73d27597364c9af683 # v4
             - uses: docker/setup-buildx-action@c47758b77c9736f4b2ef4073d4d51994fabfe349 # v3
-=======
-            - uses: actions/checkout@11bd71901bbe5b1630ceea73d27597364c9af683 # v4
-            - uses: docker/setup-buildx-action@988b5a0280414f521da01fcc63a27aeeb4b104db # v3
->>>>>>> 8ed7655b
             - name: Init Python
               uses: actions/setup-python@39cd14951b08e74b54015e9e001cdefcf80e669f # v5
               with:
