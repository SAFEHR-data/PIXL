--- conflicted
+++ resolved
@@ -26,7 +26,6 @@
     cancel-in-progress: true
 
 jobs:
-<<<<<<< HEAD
     lint:
         runs-on: ubuntu-22.04
         timeout-minutes: 5
@@ -47,11 +46,11 @@
 
     test:
         runs-on: ubuntu-22.04
-        timeout-minutes: 10
+        timeout-minutes: 30
         strategy:
             fail-fast: false # run all tests if even if one fails
             matrix:
-                package_dir: [pixl_core, hasher, pixl_dcmd, cli, pixl_ehr, pixl_imaging]
+                package_dir: [pixl_core, hasher, pixl_dcmd, cli, pixl_export, pixl_imaging]
 
         steps:
             - uses: actions/checkout@v4
@@ -130,9 +129,6 @@
                   pip install -e pytest-pixl/
                   pip install -e cli/[test]
 
-            - name: Create .secrets.env
-              run: touch test/.secrets.env
-
             - name: Build test services
               working-directory: test
               run: |
@@ -157,7 +153,7 @@
                   ./run-system-test.sh
                   echo FINISHED SYSTEM TEST SCRIPT
 
-            - name: Dump ehr-api docker logs for debugging
+            - name: Dump export-api docker logs for debugging
               if: ${{ failure() }}
               run: |
                   docker logs -t system-test-ehr-api-1 2>&1
@@ -170,248 +166,4 @@
             - name: Dump imaging-api docker logs for debugging
               if: ${{ failure() }}
               run: |
-                  docker logs -t system-test-imaging-api-1 2>&1
-=======
-  lint:
-    runs-on: ubuntu-22.04
-    timeout-minutes: 5
-    steps:
-      - name: Checkout
-        uses: actions/checkout@v4
-
-      - name: Run pre-commit
-        uses: pre-commit/action@v3.0.1
-        with:
-          extra_args: --all-files
-
-      - name: Validate Docker Compose config file
-        working-directory: .
-        run: |
-          cp .env.sample .env
-          docker compose config --quiet
-
-  hasher-tests:
-    runs-on: ubuntu-22.04
-    timeout-minutes: 10
-    steps:
-      - uses: actions/checkout@v4
-
-      - name: Init Python
-        uses: actions/setup-python@v5
-        with:
-          python-version: "3.11"
-          cache: "pip"
-
-      - name: Install Python dependencies
-        run: |
-          python -m pip install --upgrade pip
-          pip install -e pixl_core
-          pip install hasher/[test]
-
-      - name: Run tests
-        working-directory: hasher
-        run: pytest
-        env:
-          ENV: test
-          AZURE_KEY_VAULT_NAME: test
-          AZURE_KEY_VAULT_SECRET_NAME: test
-
-  core-tests:
-    runs-on: ubuntu-22.04
-    timeout-minutes: 10
-    steps:
-      - uses: actions/checkout@v4
-
-      - name: Init Python
-        uses: actions/setup-python@v5
-        with:
-          python-version: "3.11"
-          cache: "pip"
-
-      - name: Install Python dependencies
-        run: |
-          pip install pytest-pixl/ pixl_core/[test]
-
-      - name: Run tests
-        working-directory: pixl_core/tests
-        run: |
-          pytest
-        env:
-          ENV: test
-
-  dicom-de-id-tests:
-    runs-on: ubuntu-22.04
-    timeout-minutes: 10
-    steps:
-      - uses: actions/checkout@v4
-
-      - name: Init Python
-        uses: actions/setup-python@v5
-        with:
-          python-version: "3.11"
-          cache: "pip"
-
-      - name: Install Python dependencies
-        run: |
-          python -m pip install --upgrade pip
-          pip install -e pixl_core
-          pip install -e pytest-pixl
-          pip install -e pixl_dcmd[test]
-
-      - name: Run tests
-        working-directory: pixl_dcmd
-        run: |
-          bin/run-tests.sh
-        env:
-          ENV: test
-
-  cli-tests:
-    runs-on: ubuntu-22.04
-    timeout-minutes: 10
-    steps:
-      - uses: actions/checkout@v4
-
-      - name: Init Python
-        uses: actions/setup-python@v5
-        with:
-          python-version: "3.11"
-          cache: "pip"
-
-      - name: Install Python dependencies
-        run: |
-          pip install -e pixl_core/
-          pip install -e pytest-pixl/
-          pip install -e cli/[test]
-
-      - name: Run tests
-        working-directory: cli/tests
-        run: |
-          pytest
-
-  export-api-tests:
-    runs-on: ubuntu-22.04
-    timeout-minutes: 30
-    steps:
-      - uses: actions/checkout@v4
-      - name: Init Python
-        uses: actions/setup-python@v5
-        with:
-          python-version: "3.11"
-          cache: "pip"
-
-      - name: Install Python dependencies
-        run: |
-          pip install pytest-pixl/ pixl_core/ pixl_export/[test]
-
-      - name: Run tests
-        working-directory: pixl_export/tests
-        run: |
-          pytest
-
-  imaging-api-tests:
-    runs-on: ubuntu-22.04
-    timeout-minutes: 10
-    steps:
-      - uses: actions/checkout@v4
-      - name: Init Python
-        uses: actions/setup-python@v5
-        with:
-          python-version: "3.11"
-          cache: "pip"
-
-      - name: Install Python dependencies
-        run: |
-          pip install pixl_core/ pixl_imaging/[test] pytest-pixl/
-
-      - name: Run tests
-        working-directory: pixl_imaging/tests
-        run: |
-          pytest
-
-  system-test:
-    if: ${{ ! github.event.pull_request.draft || contains(github.event.pull_request.title, '[force-system-test]') }}
-    runs-on: ubuntu-22.04
-    timeout-minutes: 30
-    steps:
-      - uses: actions/checkout@v4
-      - uses: docker/setup-buildx-action@v3
-      # pre-build and cache the orthanc-anon image: installing python3 takes a while, doesn't push
-      - name: Cache Docker layers
-        uses: actions/cache@v4
-        with:
-          path: /tmp/.buildx-cache
-          key: ${{ runner.os }}-buildx-${{ github.ref }}-${{ github.sha }}
-          restore-keys: |
-            ${{ runner.os }}-buildx-${{ github.ref }}-
-            ${{ runner.os }}-buildx-
-          save-always: true
-      - uses: docker/build-push-action@v5
-        with:
-          context: .
-          file: docker/orthanc-anon/Dockerfile
-          cache-from: type=local,src=/tmp/.buildx-cache
-          cache-to: type=local,dest=/tmp/.buildx-cache-new,mode=max
-      - # Temp fix
-        # https://github.com/docker/build-push-action/issues/252
-        # https://github.com/moby/buildkit/issues/1896
-        name: Move cache
-        run: |
-          rm -rf /tmp/.buildx-cache
-          mv /tmp/.buildx-cache-new /tmp/.buildx-cache
-
-      - name: Init Python
-        uses: actions/setup-python@v5
-        with:
-          python-version: "3.11"
-          cache: "pip"
-
-      - name: Install Python dependencies
-        # The -e option is required here due to the way the
-        # code determines the export directory. See issue #318.
-        run: |
-          pip install -e pixl_core/
-          pip install -e pytest-pixl/
-          pip install -e cli/[test]
-
-      - name: Create .secrets.env
-        run: touch test/.secrets.env
-
-      - name: Build test services
-        working-directory: test
-        run: |
-          docker compose build
-
-      - name: Build services
-        run: |
-          docker compose build
-
-      - name: Run tests
-        working-directory: test
-        env:
-          EXPORT_AZ_CLIENT_ID: ${{ secrets.EXPORT_AZ_CLIENT_ID }}
-          EXPORT_AZ_CLIENT_PASSWORD: ${{ secrets.EXPORT_AZ_CLIENT_PASSWORD }}
-          EXPORT_AZ_TENANT_ID: ${{ secrets.EXPORT_AZ_TENANT_ID }}
-          EXPORT_AZ_KEY_VAULT_NAME: ${{ secrets.EXPORT_AZ_KEY_VAULT_NAME }}
-          HASHER_API_AZ_CLIENT_ID: ${{ secrets.EXPORT_AZ_CLIENT_ID }}
-          HASHER_API_AZ_CLIENT_PASSWORD: ${{ secrets.EXPORT_AZ_CLIENT_PASSWORD }}
-          HASHER_API_AZ_TENANT_ID: ${{ secrets.EXPORT_AZ_TENANT_ID }}
-          HASHER_API_AZ_KEY_VAULT_NAME: ${{ secrets.EXPORT_AZ_KEY_VAULT_NAME }}
-        run: |
-          ./run-system-test.sh
-          echo FINISHED SYSTEM TEST SCRIPT
-
-      - name: Dump export-api docker logs for debugging
-        if: ${{ failure() }}
-        run: |
-          docker logs -t system-test-export-api-1 2>&1
-
-      - name: Dump orthanc-anon docker logs for debugging
-        if: ${{ failure() }}
-        run: |
-          docker logs -t system-test-orthanc-anon-1 2>&1
-
-      - name: Dump imaging-api docker logs for debugging
-        if: ${{ failure() }}
-        run: |
-          docker logs -t system-test-imaging-api-1 2>&1
->>>>>>> 107c267b
+                  docker logs -t system-test-imaging-api-1 2>&1