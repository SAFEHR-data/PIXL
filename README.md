--- conflicted
+++ resolved
@@ -17,6 +17,23 @@
 Before raising a PR, make sure to **run the tests** for the PIXL module you have been working on .
 In addition, make sure to [have `pre-commit` installed](/docs/setup/developer.md#linting) to
 automatically check your code before committing.
+
+You can run all tests from the root of the repo with:
+
+```shell
+pytest
+```
+
+The `pytest.ini` file in the root of the repo contains the configuration for running all tests at once.
+
+We run [pre-commit](https://pre-commit.com/) as part of the GitHub Actions CI. To install and run it locally, do:
+
+```shell
+pip install pre-commit
+pre-commit install
+```
+
+The configuration can be found in [`.pre-commit-config.yml`](./.pre-commit-config.yaml)
 
 ## Design
 
@@ -231,38 +248,7 @@
 ```sql
 select count(*) from emap_data.ehr_anon where xray_report is not null;
 ```
-<<<<<<< HEAD
-
-## Develop
-
-See each service's README for instructions for individual developing and testing instructions.
-Most modules require [`docker`](https://docs.docker.com/desktop/) and `docker-compose` to be installed to run tests.
-
-For Python development we use [ruff](https://docs.astral.sh/ruff/) alongside [pytest](https://www.pytest.org/).
-There is support (sometimes through plugins) for these tools in most IDEs & editors.
-
-Before raising a PR, make sure to **run all tests** for each PIXL module
-and not just the component you have been working on as this will help us catch unintentional regressions without spending GH actions minutes :-)
-
-You can run all tests from the root of the repo with:
-
-```shell
-pytest
-```
-
-The `pytest.ini` file in the root of the repo contains the configuration for running all tests at once.
-
-We run [pre-commit](https://pre-commit.com/) as part of the GitHub Actions CI. To install and run it locally, do:
-
-```shell
-pip install pre-commit
-pre-commit install
-```
-
-The configuration can be found in [`.pre-commit-config.yml`](./.pre-commit-config.yaml)
-
-=======
->>>>>>> bea489b0
+
 ## Assumptions
 
 PIXL data extracts include the below assumptions
