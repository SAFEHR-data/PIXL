[project]
name = "pixl_cli"
version = "0.0.4"
authors = [{ name = "PIXL authors" }]
description = "PIXL command line interface"
readme = "README.md"
<<<<<<< HEAD
requires-python = ">=3.12"
classifiers = [
    "Programming Language :: Python :: 3"
]
=======
requires-python = "<3.12"
classifiers = ["Programming Language :: Python :: 3"]
>>>>>>> 7e5a28bc
dependencies = [
    "core",
    "click==8.1.3",
    "coloredlogs==15.0.1",
    "pandas==1.5.1",
    "pyarrow==14.0.1",
]

[project.optional-dependencies]
test = [
    "pytest==7.4.*",
    "pytest-mock==3.12.*",
    "pytest-pixl"
]
dev = [
    "mypy",
    "pre-commit",
    "ruff",
]

[project.scripts]
pixl = "pixl_cli.main:cli"

[build-system]
requires = ["setuptools>=61.0"]
build-backend = "setuptools.build_meta"<|MERGE_RESOLUTION|>--- conflicted
+++ resolved
@@ -4,15 +4,8 @@
 authors = [{ name = "PIXL authors" }]
 description = "PIXL command line interface"
 readme = "README.md"
-<<<<<<< HEAD
 requires-python = ">=3.12"
-classifiers = [
-    "Programming Language :: Python :: 3"
-]
-=======
-requires-python = "<3.12"
 classifiers = ["Programming Language :: Python :: 3"]
->>>>>>> 7e5a28bc
 dependencies = [
     "core",
     "click==8.1.3",
@@ -22,16 +15,8 @@
 ]
 
 [project.optional-dependencies]
-test = [
-    "pytest==7.4.*",
-    "pytest-mock==3.12.*",
-    "pytest-pixl"
-]
-dev = [
-    "mypy",
-    "pre-commit",
-    "ruff",
-]
+test = ["pytest==7.4.*", "pytest-mock==3.12.*", "pytest-pixl"]
+dev = ["mypy", "pre-commit", "ruff"]
 
 [project.scripts]
 pixl = "pixl_cli.main:cli"
