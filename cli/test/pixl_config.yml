--- conflicted
+++ resolved
@@ -3,11 +3,8 @@
   port: 5672
   admin_port: 15672
 ehr_api:
-<<<<<<< HEAD
   host: localhost
   port: 9000
-=======
   default_rate: 5  # ~queries per second
 pacs_api:
-  default_rate: 5  # queries per second
->>>>>>> 2002c827
+  default_rate: 5  # queries per second