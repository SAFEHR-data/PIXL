#  Copyright (c) University College London Hospitals NHS Foundation Trust
#
#  Licensed under the Apache License, Version 2.0 (the "License");
#  you may not use this file except in compliance with the License.
#  You may obtain a copy of the License at
#
#     http://www.apache.org/licenses/LICENSE-2.0
#
#  Unless required by applicable law or agreed to in writing, software
#  distributed under the License is distributed on an "AS IS" BASIS,
#  WITHOUT WARRANTIES OR CONDITIONS OF ANY KIND, either express or implied.
#  See the License for the specific language governing permissions and
#  limitations under the License.
"""CLI testing fixtures."""
from __future__ import annotations

import pathlib

import pytest
<<<<<<< HEAD
=======
from core.database import Base, Extract, Image
from core.omop import OmopExtract
from sqlalchemy import Engine, create_engine
from sqlalchemy.orm import Session, sessionmaker
>>>>>>> 4cb94ac0


@pytest.fixture(autouse=True)
def omop_files(tmp_path_factory: pytest.TempPathFactory, monkeypatch) -> None:
    """
    Replace production extract instance with one writing to a tmpdir.

    :returns ParquetExport: For direct use when the fixture is explicity called.
    """
    tmpdir_extract = tmp_path_factory.mktemp("repo_base")
    monkeypatch.setattr("core.omop.ParquetExport.root_dir", tmpdir_extract)


@pytest.fixture()
def resources() -> pathlib.Path:
    """Test resources directory path."""
    return pathlib.Path(__file__).parent / "resources"


@pytest.fixture(scope="module")
def monkeymodule():
    """Module level monkey patch."""
    from _pytest.monkeypatch import MonkeyPatch

    monkeypatch = MonkeyPatch()
    yield monkeypatch
    monkeypatch.undo()


@pytest.fixture(autouse=True, scope="module")
def db_engine(monkeymodule) -> Engine:
    """
    Patches the database engine with an in memory database

    :returns Engine: Engine for use in other setup fixtures
    """
    # SQLite doesnt support schemas, so remove pixl schema from engine options
    execution_options = {"schema_translate_map": {"pixl": None}}
    engine = create_engine(
        "sqlite:///:memory:",
        execution_options=execution_options,
        echo=True,
        echo_pool="debug",
        future=True,
    )
    monkeymodule.setattr("pixl_cli._database.engine", engine)

    Base.metadata.create_all(engine)
    yield engine
    Base.metadata.drop_all(engine)


@pytest.fixture()
def db_session(db_engine) -> Session:
    """
    Creates a session for interacting with an in memory database.

    Will remove any data from database in setup

    :returns Session: Session for use in other setup fixtures.

    """
    InMemorySession = sessionmaker(db_engine)
    with InMemorySession() as session:
        # sqlite with sqlalchemy doesn't rollback, so manually deleting all database entities
        session.query(Image).delete()
        session.query(Extract).delete()
        yield session
    session.close()<|MERGE_RESOLUTION|>--- conflicted
+++ resolved
@@ -17,13 +17,10 @@
 import pathlib
 
 import pytest
-<<<<<<< HEAD
-=======
 from core.database import Base, Extract, Image
 from core.omop import OmopExtract
 from sqlalchemy import Engine, create_engine
 from sqlalchemy.orm import Session, sessionmaker
->>>>>>> 4cb94ac0
 
 
 @pytest.fixture(autouse=True)
