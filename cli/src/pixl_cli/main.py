import json
import os
from pathlib import Path
from typing import Any, List, Optional

import pandas as pd

import click

from pixl_cli._logging import logger, set_log_level
from pixl_cli._utils import clear_file, string_is_non_empty
<<<<<<< HEAD
from patient_queue.producer import PixlProducer

from requests import post
=======
import requests
>>>>>>> b5422d07
import yaml


def _load_config(filename: str = "pixl_config.yml") -> dict:
    """CLI configuration generated from a .yaml file"""

    if not Path(filename).exists():
        raise IOError(
            f"Failed to find {filename}. It must be present "
            f"in the current working directory"
        )

    with open(filename, "r") as config_file:
        config_dict = yaml.load(config_file, Loader=yaml.FullLoader)
    return dict(config_dict)


config = _load_config()


@click.group()
@click.option("--debug/--no-debug", default=False)
def cli(debug: bool) -> None:
    """PIXL command line interface"""
    set_log_level("WARNING" if not debug else "DEBUG")


@cli.command()
@click.argument("csv_filename", type=click.Path(exists=True))
@click.option(
    "--queues",
    default="ehr,pacs",
    show_default=True,
    help="Comma seperated list of queues to populate with messages generated from the "
    ".csv file",
)
@click.option(
    "--restart/--no-restart",
    show_default=True,
    default=True,
    help="Restart from a saved state. Otherwise will use <queue-name>.csv file",
)
def populate(csv_filename: str, queues: str, restart: bool) -> None:
    """Populate a (set of) queue(s) from a csv file"""
    logger.info(f"Populating queue(s) {queues} from {csv_filename}")

    all_messages = messages_from_csv(Path(csv_filename))
    for queue in queues.split(","):
        producer = create_pixl_producer(queue=queue)
        producer.connect()
        cached_state_filepath = state_filepath_for_queue(queue)
        if cached_state_filepath.exists() and restart:
            messages = messages_from_state(cached_state_filepath, producer=producer)
        else:
            messages = all_messages

        logger.info(f"Sending {len(messages)} messages")
        messages.send(queue)


def create_pixl_producer(queue=None):
    """
    Create producer with config information.
    :param queue: Queue the producer should be created for. However, can also be none.
    """
    return PixlProducer(host=config["rabbitmq"]["host"], port=config["rabbitmq"]["port"], queue=queue)


def messages_from_state(filepath: Path, producer: PixlProducer) -> "Messages":
    """Extract a set of messages from a 'state' file"""
    logger.info(f"Extracting messages from state: {filepath}")

    inform_user_that_queue_will_be_populated_from(filepath)
    messages = Messages(producer=producer).from_state_file(filepath)
    os.remove(filepath)

    return messages


@cli.command()
@click.option(
    "--queues",
    default="ehr,pacs",
    show_default=True,
    help="Comma seperated list of queues to start consuming from",
)
@click.option(
    "--rate",
    type=int,
    default=None,
    help="Rate at which to process items from a queue (in items per second)."
    "If None then will use the default rate defined in the config file",
)
def start(queues: str, rate: Optional[int]) -> None:
    """Start consumers for a set of queues"""

    if rate == 0:
        raise RuntimeError("Cannot start extract with a rate of 0. Must be >0")

    _start_or_update_extract(queues=queues.split(","), rate=rate)


@cli.command()
@click.option(
    "--queues",
    default="ehr,pacs",
    show_default=True,
    help="Comma seperated list of queues to update the consume rate of",
)
@click.option(
    "--rate",
    type=int,
    required=True,
    help="Rate at which to process items from a queue (in items per second)",
)
def update(queues: str, rate: Optional[int]) -> None:
    """Update one or a list of consumers with a defined rate"""
    _start_or_update_extract(queues=queues.split(","), rate=rate)


def _start_or_update_extract(queues: List[str], rate: Optional[int]) -> None:
    """Start or update the rate of extraction for a list of queue names"""

    for queue in queues:
        _update_extract_rate(queue_name=queue, rate=rate)


def _update_extract_rate(queue_name: str, rate: Optional[int]) -> None:
    logger.info("Updating the extraction rate")

    api_config = api_config_for_queue(queue_name)

    if rate is None:
        assert api_config.default_rate is not None
        rate = int(api_config.default_rate)
        logger.info(f"Using the default extract rate of {rate}/second")

    logger.debug(f"POST {rate} to {api_config.base_url}")

    response = requests.post(
        url=f"{api_config.base_url}/token-bucket-refresh-rate", json={"rate": rate}
    )

    if response.status_code == 200:
        logger.info(
            "Successfully updated EHR extraction, with a "
            f"rate of {rate} queries/second"
        )

    else:
        raise RuntimeError(
            f"Failed to update rate on consumer for {queue_name}: {response}"
        )


@cli.command()
@click.option(
    "--queues",
    default="ehr,pacs",
    show_default=True,
    help="Comma seperated list of queues to consume messages from",
)
def stop(queues: str) -> None:
    """
    Stop extracting images and/or EHR data. Will consume all messages present on the
    queues and save them to a file
    """
    logger.info(f"Stopping extraction of {queues}")

    for queue in queues.split(","):
        producer = create_pixl_producer(queue=queue)
        logger.info(f"Consuming messages on {queue}")
        consume_all_messages_and_save_csv_file(queue)


@cli.command()
def kill() -> None:
    """Stop all the PIXL services"""
    os.system("docker compose stop")


<<<<<<< HEAD
=======
@cli.command()
@click.option(
    "--queues",
    default="ehr,pacs",
    show_default=True,
    help="Comma seperated list of queues to consume messages from",
)
def status(queues: str) -> None:
    """Get the status of the PIXL consumers"""

    for queue in queues.split(","):
        print(f"[{queue:^10s}] refresh rate = ", _get_extract_rate(queue))


def _get_extract_rate(queue_name: str) -> str:
    """Get the extraction rate in items per second from a queue"""

    api_config = api_config_for_queue(queue_name)

    try:
        response = requests.get(url=f"{api_config.base_url}/token-bucket-refresh-rate")
        assert response.status_code == 200
        return str(json.loads(response.text)["rate"])

    except (ConnectionError, AssertionError):
        logger.error(f"Failed to get the extract rate for {queue_name}")
        return "unknown"


# TODO: Replace by PIXL queue package
def create_connection() -> pika.BlockingConnection:

    params = pika.ConnectionParameters(
        host=config["rabbitmq"]["host"],
        port=config["rabbitmq"]["port"],
        # credentials=
    )
    return pika.BlockingConnection(params)


>>>>>>> b5422d07
def consume_all_messages_and_save_csv_file(
    producer: PixlProducer, timeout_in_seconds: int = 5
) -> None:
    logger.info(
        f"Will consume all messages on {producer.queue} queue and timeout after "
        f"{timeout_in_seconds} seconds"
    )

    producer.connect()

    if producer.queue.method.message_count > 0:
        logger.info("Found messages in the queue. Clearing the state file")
        clear_file(state_filepath_for_queue(producer.queue))

    def callback(method: Any, properties: Any, body: Any) -> None:

        try:
            with open(state_filepath_for_queue(producer.queue), "a") as csv_file:
                print(body.decode(), file=csv_file)
        except:  # noqa
            logger.debug("Failed to consume")

    generator = producer.consume_all()

    for args in generator:
        if all(arg is None for arg in args):
            logger.info("Stopping")
            break

        callback(*args)

    producer.close()


def state_filepath_for_queue(queue_name: str) -> Path:
    return Path(f"{queue_name.replace('/', '_')}.state")


class Messages(list):
    def __init__(self, producer):
        """
        Initialisation of RabbitMQ service connection.
        :param producer: Producer used for publishing messages.
        """
        self._producer = producer

    @classmethod
    def from_state_file(cls, filepath: Path) -> "Messages":
        logger.info(f"Creating messages from {filepath}")
        assert filepath.exists() and filepath.suffix == ".state"

        return cls(
            [
                line
                for line in open(filepath, "r").readlines()
                if string_is_non_empty(line)
            ]
        )

    def send(self) -> None:
        self._producer.publish(self)
        logger.info(f"Sent {len(self)} messages")


def messages_from_csv(filepath: Path) -> Messages:

    expected_col_names = [
        "VAL_ID",
        "ACCESSION_NUMBER",
        "STUDY_INSTANCE_UID",
        "STUDY_DATE",
    ]
    logger.debug(
        f"Extracting messages from {filepath}. Expecting columns to include "
        f"{expected_col_names}"
    )

    df = pd.read_csv(filepath, header=0, dtype=str)  # First line is column names
    messages = Messages()

    if list(df.columns)[:4] != expected_col_names:
        raise ValueError(
            f"csv file expected to have at least {expected_col_names} as "
            f"column names"
        )

    mrn_col_name, acc_num_col_name, _, datetime_col_name = expected_col_names
    for _, row in df.iterrows():
        messages.append(
            f"{row[mrn_col_name]},"
            f"{row[acc_num_col_name]},"
            f"{row[datetime_col_name]}"
        )

    if len(messages) == 0:
        raise ValueError(f"Failed to find any messages in {filepath}")

    logger.debug(f"Created {len(messages)} messages from {filepath}")
    return messages


def queue_is_up() -> bool:
    producer = create_pixl_producer()
    producer.connect()
    connection_created_successfully = producer.connection.is_open()
    producer.close()
    return connection_created_successfully


def inform_user_that_queue_will_be_populated_from(path: Path) -> None:
    _ = input(
        f"Found a state file *{path}*. Please use --no-restart if this and other "
        f"state files should be ignored, or delete this file to ignore. Press "
        f"Ctrl-C to exit and any key to continue"
    )


class APIConfig:
    def __init__(self, kwargs: dict):
        self.host: Optional[str] = None
        self.port: Optional[int] = None
        self.default_rate: Optional[int] = None

        self.__dict__.update(kwargs)

    @property
    def base_url(self) -> str:
        return f"http://{self.host}:{self.port}"


def api_config_for_queue(queue_name: str) -> APIConfig:
    """Configuration for an API associated with a queue"""

    config_key = f"{queue_name}_api"

    if config_key not in config:
        raise ValueError(
            f"Cannot update the rate for {queue_name}. {config_key} was"
            f" not specified in the configuration"
        )

    return APIConfig(config[config_key])<|MERGE_RESOLUTION|>--- conflicted
+++ resolved
@@ -9,13 +9,10 @@
 
 from pixl_cli._logging import logger, set_log_level
 from pixl_cli._utils import clear_file, string_is_non_empty
-<<<<<<< HEAD
 from patient_queue.producer import PixlProducer
 
 from requests import post
-=======
 import requests
->>>>>>> b5422d07
 import yaml
 
 
@@ -197,8 +194,6 @@
     os.system("docker compose stop")
 
 
-<<<<<<< HEAD
-=======
 @cli.command()
 @click.option(
     "--queues",
@@ -228,18 +223,6 @@
         return "unknown"
 
 
-# TODO: Replace by PIXL queue package
-def create_connection() -> pika.BlockingConnection:
-
-    params = pika.ConnectionParameters(
-        host=config["rabbitmq"]["host"],
-        port=config["rabbitmq"]["port"],
-        # credentials=
-    )
-    return pika.BlockingConnection(params)
-
-
->>>>>>> b5422d07
 def consume_all_messages_and_save_csv_file(
     producer: PixlProducer, timeout_in_seconds: int = 5
 ) -> None:
