--- conflicted
+++ resolved
@@ -176,7 +176,12 @@
 
 
 @cli.command()
-<<<<<<< HEAD
+def kill() -> None:
+    """Stop all the PIXL services"""
+    os.system("docker compose stop")
+
+
+@cli.command()
 @click.option(
     "--queues",
     default="ehr,pacs",
@@ -203,11 +208,6 @@
     except (AttributeError, AssertionError):
         logger.error(f"Failed to get the extract rate for {queue_name}")
         return "unknown"
-=======
-def kill() -> None:
-    """Stop all the PIXL services"""
-    os.system("docker compose stop")
->>>>>>> 55cf29ba
 
 
 # TODO: Replace by PIXL queue package
