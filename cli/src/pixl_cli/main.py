#  Copyright (c) University College London Hospitals NHS Foundation Trust
#
#  Licensed under the Apache License, Version 2.0 (the "License");
#  you may not use this file except in compliance with the License.
#  You may obtain a copy of the License at
#
#     http://www.apache.org/licenses/LICENSE-2.0
#
#  Unless required by applicable law or agreed to in writing, software
#  distributed under the License is distributed on an "AS IS" BASIS,
#  WITHOUT WARRANTIES OR CONDITIONS OF ANY KIND, either express or implied.
#  See the License for the specific language governing permissions and
#  limitations under the License.
"""PIXL command line interface functionality"""
from __future__ import annotations

import json
import os
from operator import attrgetter
from pathlib import Path
from typing import Any, Optional

import click
import requests
from core.patient_queue.producer import PixlProducer
from core.patient_queue.subscriber import PixlBlockingConsumer

from pixl_cli._config import cli_config
from pixl_cli._database import filter_exported_or_add_to_db
from pixl_cli._io import (
    copy_parquet_return_logfile_fields,
    determine_batch_structure,
    messages_from_parquet,
    messages_from_state_file,
)
from pixl_cli._logging import logger, set_log_level
from pixl_cli._utils import clear_file, remove_file_if_it_exists

# localhost needs to be added to the NO_PROXY environment variables on GAEs
os.environ["NO_PROXY"] = os.environ["no_proxy"] = "localhost"


@click.group()
@click.option("--debug/--no-debug", default=False)
def cli(*, debug: bool) -> None:
    """PIXL command line interface"""
    set_log_level("WARNING" if not debug else "DEBUG")


@cli.command()
@click.option(
    "--queues",
    default="pacs,ehr",
    show_default=True,
    help="Comma seperated list of queues to populate with messages generated from the "
    "input file(s)",
)
@click.option(
    "--restart/--no-restart",
    show_default=True,
    default=True,
    help="Restart from a saved state. Otherwise will use the given input file(s)",
)
@click.argument(
    "parquet-dir", required=True, type=click.Path(path_type=Path, exists=True, file_okay=False)
)
def populate(parquet_dir: Path, *, restart: bool, queues: str) -> None:
    """
    Populate a (set of) queue(s) from a parquet file directory
    PARQUET_DIR: Directory containing the public and private parquet input files and an
        extract_summary.json log file.
        It's expected that the directory structure will be:

            PARQUET-DIR
            ├── private
            │   ├── PERSON_LINKS.parquet
            │   └── PROCEDURE_OCCURRENCE_LINKS.parquet
            ├── public
            │   └── PROCEDURE_OCCURRENCE.parquet
            └── extract_summary.json
    """
    logger.info(f"Populating queue(s) {queues} from {parquet_dir}")
    project_name, omop_es_datetime, batch_dirs = copy_parquet_return_logfile_fields(parquet_dir)
    messages = []
    for batch in batch_dirs:
        messages.extend(messages_from_parquet(batch, project_name, omop_es_datetime))

    for queue in queues.split(","):
        state_filepath = state_filepath_for_queue(queue)
        if state_filepath.exists() and restart:
            logger.info(f"Extracting messages from state: {state_filepath}")
            inform_user_that_queue_will_be_populated_from(state_filepath)
            messages = messages_from_state_file(state_filepath)

        remove_file_if_it_exists(state_filepath)  # will be stale

        sorted_messages = sorted(messages, key=attrgetter("study_date"))
        # For imaging, we don't want to query again for images that have already been exported
        if queue == "pacs" and messages:
            sorted_messages = filter_exported_or_add_to_db(
                sorted_messages, messages[0].project_name
            )
        with PixlProducer(queue_name=queue, **cli_config["rabbitmq"]) as producer:
            producer.publish(sorted_messages)


@cli.command()
@click.argument(
    "parquet-dir", required=True, type=click.Path(path_type=Path, exists=True, file_okay=False)
)
def extract_radiology_reports(parquet_dir: Path) -> None:
    """
    Export processed radiology reports to parquet file.

    PARQUET_DIR: Directory containing the extract_summary.json
    log file defining which extract to export radiology reports for.
    """
    project_name, omop_es_timestamp, _batch_dirs = determine_batch_structure(parquet_dir)

    # Call the EHR API
    api_config = api_config_for_queue("ehr")
    response = requests.post(
<<<<<<< HEAD
        url=f"{api_config.base_url}/export-radiology-as-parquet",
        json={"project_name": project_name, "extract_datetime": omop_es_timestamp.isoformat()},
=======
        url=f"{api_config.base_url}/export-patient-data",
        json={"project_name": project_name, "extract_datetime": omop_es_datetime.isoformat()},
>>>>>>> 898f96b7
        timeout=10,
    )

    success_code = 200
    if response.status_code != success_code:
        msg = f"Failed to run export-patient-data due to: {response.text}"
        raise RuntimeError(msg)


@cli.command()
@click.option(
    "--queues",
    default="ehr,pacs",
    show_default=True,
    help="Comma seperated list of queues to start consuming from",
)
@click.option(
    "--rate",
    type=float,
    default=None,
    help="Rate at which to process items from a queue (in items per second)."
    "If None then will use the default rate defined in the config file",
)
def start(queues: str, rate: Optional[int]) -> None:
    """Start consumers for a set of queues"""
    if rate == 0:
        msg = "Cannot start extract with a rate of 0. Must be >0"
        raise RuntimeError(msg)

    _start_or_update_extract(queues=queues.split(","), rate=rate)


@cli.command()
@click.option(
    "--queues",
    default="ehr,pacs",
    show_default=True,
    help="Comma seperated list of queues to update the consume rate of",
)
@click.option(
    "--rate",
    type=float,
    required=True,
    help="Rate at which to process items from a queue (in items per second)",
)
def update(queues: str, rate: Optional[float]) -> None:
    """Update one or a list of consumers with a defined rate"""
    _start_or_update_extract(queues=queues.split(","), rate=rate)


def _start_or_update_extract(queues: list[str], rate: Optional[float]) -> None:
    """Start or update the rate of extraction for a list of queue names"""
    for queue in queues:
        _update_extract_rate(queue_name=queue, rate=rate)


def _update_extract_rate(queue_name: str, rate: Optional[float]) -> None:
    logger.info("Updating the extraction rate")

    api_config = api_config_for_queue(queue_name)

    if rate is None:
        if api_config.default_rate is None:
            msg = (
                "Cannot update the rate for %s. No default rate was specified.",
                queue_name,
            )
            raise ValueError(msg)
        rate = float(api_config.default_rate)
        logger.info(f"Using the default extract rate of {rate}/second")

    logger.debug(f"POST {rate} to {api_config.base_url}")

    response = requests.post(
        url=f"{api_config.base_url}/token-bucket-refresh-rate",
        json={"rate": rate},
        timeout=10,
    )

    success_code = 200
    if response.status_code == success_code:
        logger.info("Successfully updated EHR extraction, with a " f"rate of {rate} queries/second")

    else:
        runtime_error_msg = (
            "Failed to update rate on consumer for %s: %s",
            queue_name,
            response,
        )
        raise RuntimeError(runtime_error_msg)


@cli.command()
@click.option(
    "--queues",
    default="ehr,pacs",
    show_default=True,
    help="Comma seperated list of queues to consume messages from",
)
def stop(queues: str) -> None:
    """
    Stop extracting images and/or EHR data. Will consume all messages present on the
    queues and save them to a file
    """
    logger.info(f"Stopping extraction of {queues}")

    for queue in queues.split(","):
        logger.info(f"Consuming messages on {queue}")
        consume_all_messages_and_save_csv_file(queue_name=queue)


@cli.command()
def kill() -> None:
    """Stop all the PIXL services"""
    os.system("docker compose stop")  # noqa: S605,S607


@cli.command()
@click.option(
    "--queues",
    default="ehr,pacs",
    show_default=True,
    help="Comma seperated list of queues to consume messages from",
)
def status(queues: str) -> None:
    """Get the status of the PIXL consumers"""
    for queue in queues.split(","):
        logger.info(f"[{queue:^10s}] refresh rate = ", _get_extract_rate(queue))


@cli.command()
def az_copy_ehr() -> None:
    """Copy the EHR data to azure"""
    api_config = api_config_for_queue("ehr")
    response = requests.get(url=f"{api_config.base_url}/az-copy-current", timeout=10)

    success_code = 200
    if response.status_code != success_code:
        msg = f"Failed to run az copy due to: {response.text}"
        raise RuntimeError(msg)


def _get_extract_rate(queue_name: str) -> str:
    """
    Get the extraction rate in items per second from a queue

    :param queue_name: Name of the queue to get the extract rate for (e.g. ehr)
    :return: The extract rate in items per seconds

    Throws a RuntimeError if the status code is not 200.
    """
    api_config = api_config_for_queue(queue_name)
    success_code = 200
    try:
        response = requests.get(url=f"{api_config.base_url}/token-bucket-refresh-rate", timeout=10)
        if response.status_code != success_code:
            msg = (
                "Failed to get the extract rate for %s due to: %s",
                queue_name,
                response.text,
            )
            raise RuntimeError(msg)
        return str(json.loads(response.text)["rate"])

    except (ConnectionError, AssertionError):
        logger.error(f"Failed to get the extract rate for {queue_name}")
        return "unknown"


def consume_all_messages_and_save_csv_file(queue_name: str, timeout_in_seconds: int = 5) -> None:
    """Consume all messages and write them out to a CSV file"""
    logger.info(
        f"Will consume all messages on {queue_name} queue and timeout after "
        f"{timeout_in_seconds} seconds"
    )

    with PixlBlockingConsumer(queue_name=queue_name, **cli_config["rabbitmq"]) as consumer:
        state_filepath = state_filepath_for_queue(queue_name)
        if consumer.message_count > 0:
            logger.info("Found messages in the queue. Clearing the state file")
            clear_file(state_filepath)

        consumer.consume_all(state_filepath)


def state_filepath_for_queue(queue_name: str) -> Path:
    """Get the filepath to the queue state"""
    return Path(f"{queue_name.replace('/', '_')}.state")


def queue_is_up() -> Any:
    """Checks if the queue is up"""
    with PixlProducer(queue_name="") as producer:
        return producer.connection_open


def inform_user_that_queue_will_be_populated_from(path: Path) -> None:  # noqa: D103
    _ = input(
        f"Found a state file *{path}*. Please use --no-restart if this and other "
        f"state files should be ignored, or delete this file to ignore. Press "
        f"Ctrl-C to exit and any key to continue"
    )


class APIConfig:
    """
    Class to represent the configuration for an API

    Attributes
    ----------
    host : str
        Hostname for the API
    port : int
        Port for the API
    default_rate : int
        Default rate for the API

    Methods
    -------
    base_url()
        Return the base url for the API
    """

    def __init__(self, kwargs: dict) -> None:
        """Initialise the APIConfig class"""
        self.host: Optional[str] = None
        self.port: Optional[int] = None
        self.default_rate: Optional[int] = None

        self.__dict__.update(kwargs)

    @property
    def base_url(self) -> str:
        """Return the base url for the API"""
        return f"http://{self.host}:{self.port}"


def api_config_for_queue(queue_name: str) -> APIConfig:
    """Configuration for an API associated with a queue"""
    config_key = f"{queue_name}_api"

    if config_key not in cli_config:
        msg = (
            f"Cannot update the rate for {queue_name}. {config_key} was"
            f" not specified in the configuration"
        )
        raise ValueError(msg)

    return APIConfig(cli_config[config_key])<|MERGE_RESOLUTION|>--- conflicted
+++ resolved
@@ -120,13 +120,8 @@
     # Call the EHR API
     api_config = api_config_for_queue("ehr")
     response = requests.post(
-<<<<<<< HEAD
-        url=f"{api_config.base_url}/export-radiology-as-parquet",
+        url=f"{api_config.base_url}/export-patient-data",
         json={"project_name": project_name, "extract_datetime": omop_es_timestamp.isoformat()},
-=======
-        url=f"{api_config.base_url}/export-patient-data",
-        json={"project_name": project_name, "extract_datetime": omop_es_datetime.isoformat()},
->>>>>>> 898f96b7
         timeout=10,
     )
 
