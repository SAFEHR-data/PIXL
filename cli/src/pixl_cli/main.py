import os
from pathlib import Path
from typing import Any, List, Optional

import pandas as pd

import click

from pixl_cli._logging import logger, set_log_level
from pixl_cli._utils import clear_file, string_is_non_empty
from patient_queue.producer import PixlProducer

from requests import post
import yaml


def _load_config(filename: str = "pixl_config.yml") -> dict:
    """CLI configuration generated from a .yaml file"""

    if not Path(filename).exists():
        raise IOError(
            f"Failed to find {filename}. It must be present "
            f"in the current working directory"
        )

    with open(filename, "r") as config_file:
        config_dict = yaml.load(config_file, Loader=yaml.FullLoader)
    return dict(config_dict)


config = _load_config()

@click.group()
@click.option("--debug/--no-debug", default=False)
def cli(debug: bool) -> None:
    """PIXL command line interface"""
    set_log_level("WARNING" if not debug else "DEBUG")


@cli.command()
@click.argument("csv_filename", type=click.Path(exists=True))
@click.option(
    "--queues",
    default="ehr,pacs",
    show_default=True,
    help="Comma seperated list of queues to populate with messages generated from the "
    ".csv file",
)
@click.option(
    "--restart/--no-restart",
    show_default=True,
    default=True,
    help="Restart from a saved state. Otherwise will use <queue-name>.csv file",
)
def populate(csv_filename: str, queues: str, restart: bool) -> None:
    """Populate a (set of) queue(s) from a csv file"""
    logger.info(f"Populating queue(s) {queues} from {csv_filename}")

    all_messages = messages_from_csv(Path(csv_filename))
    for queue in queues.split(","):
        producer = create_pixl_producer(queue=queue)
        producer.connect()
        cached_state_filepath = state_filepath_for_queue(queue)
        if cached_state_filepath.exists() and restart:
            messages = messages_from_state(cached_state_filepath, producer=producer)
        else:
            messages = all_messages

        logger.info(f"Sending {len(messages)} messages")
        messages.send(queue)


def create_pixl_producer(queue=None):
    """
    Create producer with config information.
    :param queue: Queue the producer should be created for. However, can also be none.
    """
    return PixlProducer(host=config["rabbitmq"]["host"], port=config["rabbitmq"]["port"], queue=queue)


def messages_from_state(filepath: Path, producer: PixlProducer) -> "Messages":
    """Extract a set of messages from a 'state' file"""
    logger.info(f"Extracting messages from state: {filepath}")

    inform_user_that_queue_will_be_populated_from(filepath)
    messages = Messages(producer=producer).from_state_file(filepath)
    os.remove(filepath)

    return messages


@cli.command()
@click.option(
    "--queues",
    default="ehr,pacs",
    show_default=True,
    help="Comma seperated list of queues to start consuming from",
)
@click.option(
    "--rate",
    type=int,
    default=None,
    help="Rate at which to process items from a queue (in items per second)."
    "If None then will use the default rate defined in the config file",
)
def start(queues: str, rate: Optional[int]) -> None:
    """Start consumers for a set of queues"""

    if rate == 0:
        raise RuntimeError("Cannot start extract with a rate of 0. Must be >0")

    _start_or_update_extract(queues=queues.split(","), rate=rate)


@cli.command()
@click.option(
    "--queues",
    default="ehr,pacs",
    show_default=True,
    help="Comma seperated list of queues to update the consume rate of",
)
@click.option(
    "--rate",
    type=int,
    required=True,
    help="Rate at which to process items from a queue (in items per second)",
)
def update(queues: str, rate: Optional[int]) -> None:
    """Update one or a list of consumers with a defined rate"""
    _start_or_update_extract(queues=queues.split(","), rate=rate)


def _start_or_update_extract(queues: List[str], rate: Optional[int]) -> None:
    """Start or update the rate of extraction for a list of queue names"""

    for queue in queues:
        _update_extract_rate(queue_name=queue, rate=rate)


def _update_extract_rate(queue_name: str, rate: Optional[int]) -> None:
    logger.info("Updating the extraction rate")

    config_key = f"{queue_name}_api"

    if config_key not in config:
        raise ValueError(
            f"Cannot update the rate for {queue_name}. It {config_key} was"
            f" not specified in the configuration"
        )

    if rate is None:
        rate = int(config[config_key]["default_rate"])
        logger.info(f"Using the default extract rate of {rate}/second")

    base_url = f"http://{config[config_key]['host']}:{config[config_key]['port']}"
    logger.debug(f"POST {rate} to {base_url}")

    response = post(url=f"{base_url}/token-bucket-refresh-rate", json={"rate": rate})

    if response.status_code == 200:
        logger.info(
            "Successfully updated EHR extraction, with a "
            f"rate of {rate} queries/second"
        )

    else:
        raise RuntimeError(
            f"Failed to update rate on consumer for {queue_name}: {response}"
        )


@cli.command()
@click.option(
    "--queues",
    default="ehr,pacs",
    show_default=True,
    help="Comma seperated list of queues to consume messages from",
)
def stop(queues: str) -> None:
    """
    Stop extracting images and/or EHR data. Will consume all messages present on the
    queues and save them to a file
    """
    logger.info(f"Stopping extraction of {queues}")

    for queue in queues.split(","):
        producer = create_pixl_producer(queue=queue)
        logger.info(f"Consuming messages on {queue}")
<<<<<<< HEAD
        consume_all_messages_and_save_csv_file(producer=producer)
=======
        consume_all_messages_and_save_csv_file(queue)


@cli.command()
def kill() -> None:
    """Stop all the PIXL services"""
    os.system("docker compose stop")


# TODO: Replace by PIXL queue package
def create_connection() -> pika.BlockingConnection:

    params = pika.ConnectionParameters(
        host=config["rabbitmq"]["host"],
        port=config["rabbitmq"]["port"],
        # credentials=
    )
    return pika.BlockingConnection(params)
>>>>>>> 55cf29ba


def consume_all_messages_and_save_csv_file(
    producer: PixlProducer, timeout_in_seconds: int = 5
) -> None:
    logger.info(
        f"Will consume all messages on {producer.queue} queue and timeout after "
        f"{timeout_in_seconds} seconds"
    )

    producer.connect()

    if producer.queue.method.message_count > 0:
        logger.info("Found messages in the queue. Clearing the state file")
        clear_file(state_filepath_for_queue(producer.queue))

    def callback(method: Any, properties: Any, body: Any) -> None:

        try:
            with open(state_filepath_for_queue(producer.queue), "a") as csv_file:
                print(body.decode(), file=csv_file)
        except:  # noqa
            logger.debug("Failed to consume")

    generator = producer.consume_all()

    for args in generator:
        if all(arg is None for arg in args):
            logger.info("Stopping")
            break

        callback(*args)

    pp.close()


def state_filepath_for_queue(queue_name: str) -> Path:
    return Path(f"{queue_name.replace('/', '_')}.state")


class Messages(list):
    def __init__(self, producer):
        """
        Initialisation of RabbitMQ service connection.
        :param producer: Producer used for publishing messages.
        """
        self._producer = producer

    @classmethod
    def from_state_file(cls, filepath: Path) -> "Messages":
        logger.info(f"Creating messages from {filepath}")
        assert filepath.exists() and filepath.suffix == ".state"

        return cls(
            [
                line
                for line in open(filepath, "r").readlines()
                if string_is_non_empty(line)
            ]
        )

    def send(self) -> None:
        self._producer.publish(self)
        logger.info(f"Sent {len(self)} messages")


def messages_from_csv(filepath: Path) -> Messages:

    expected_col_names = [
        "VAL_ID",
        "ACCESSION_NUMBER",
        "STUDY_INSTANCE_UID",
        "STUDY_DATE",
    ]
    logger.debug(
        f"Extracting messages from {filepath}. Expecting columns to include "
        f"{expected_col_names}"
    )

    df = pd.read_csv(filepath, header=0, dtype=str)  # First line is column names
    messages = Messages()

    if list(df.columns)[:4] != expected_col_names:
        raise ValueError(
            f"csv file expected to have at least {expected_col_names} as "
            f"column names"
        )

    mrn_col_name, acc_num_col_name, _, datetime_col_name = expected_col_names
    for _, row in df.iterrows():
        messages.append(
            f"{row[mrn_col_name]},"
            f"{row[acc_num_col_name]},"
            f"{row[datetime_col_name]}"
        )

    if len(messages) == 0:
        raise ValueError(f"Failed to find any messages in {filepath}")

    logger.debug(f"Created {len(messages)} messages from {filepath}")
    return messages


def queue_is_up() -> bool:
    producer = create_pixl_producer()
    producer.connect()
    connection_created_successfully = producer.connection.is_open()
    producer.close()
    return connection_created_successfully


def inform_user_that_queue_will_be_populated_from(path: Path) -> None:
    _ = input(
        f"Found a state file *{path}*. Please use --no-restart if this and other "
        f"state files should be ignored, or delete this file to ignore. Press "
        f"Ctrl-C to exit and any key to continue"
    )<|MERGE_RESOLUTION|>--- conflicted
+++ resolved
@@ -29,6 +29,7 @@
 
 
 config = _load_config()
+
 
 @click.group()
 @click.option("--debug/--no-debug", default=False)
@@ -186,9 +187,6 @@
     for queue in queues.split(","):
         producer = create_pixl_producer(queue=queue)
         logger.info(f"Consuming messages on {queue}")
-<<<<<<< HEAD
-        consume_all_messages_and_save_csv_file(producer=producer)
-=======
         consume_all_messages_and_save_csv_file(queue)
 
 
@@ -196,18 +194,6 @@
 def kill() -> None:
     """Stop all the PIXL services"""
     os.system("docker compose stop")
-
-
-# TODO: Replace by PIXL queue package
-def create_connection() -> pika.BlockingConnection:
-
-    params = pika.ConnectionParameters(
-        host=config["rabbitmq"]["host"],
-        port=config["rabbitmq"]["port"],
-        # credentials=
-    )
-    return pika.BlockingConnection(params)
->>>>>>> 55cf29ba
 
 
 def consume_all_messages_and_save_csv_file(
@@ -241,7 +227,7 @@
 
         callback(*args)
 
-    pp.close()
+    producer.close()
 
 
 def state_filepath_for_queue(queue_name: str) -> Path:
