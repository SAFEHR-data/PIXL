#  Copyright (c) University College London Hospitals NHS Foundation Trust
#
#  Licensed under the Apache License, Version 2.0 (the "License");
#  you may not use this file except in compliance with the License.
#  You may obtain a copy of the License at
#
#     http://www.apache.org/licenses/LICENSE-2.0
#
#  Unless required by applicable law or agreed to in writing, software
#  distributed under the License is distributed on an "AS IS" BASIS,
#  WITHOUT WARRANTIES OR CONDITIONS OF ANY KIND, either express or implied.
#  See the License for the specific language governing permissions and
#  limitations under the License.
import json
import os
from pathlib import Path
from typing import Any, List, Optional

import pandas as pd

import click
from patient_queue.producer import PixlProducer
from pixl_cli._logging import logger, set_log_level
from pixl_cli._utils import clear_file, remove_file_if_it_exists, string_is_non_empty
import requests
import yaml


def _load_config(filename: str = "pixl_config.yml") -> dict:
    """CLI configuration generated from a .yaml file"""

    if not Path(filename).exists():
        raise IOError(
            f"Failed to find {filename}. It must be present "
            f"in the current working directory"
        )

    with open(filename, "r") as config_file:
        config_dict = yaml.load(config_file, Loader=yaml.FullLoader)
    return dict(config_dict)


config = _load_config()


@click.group()
@click.option("--debug/--no-debug", default=False)
def cli(debug: bool) -> None:
    """PIXL command line interface"""
    set_log_level("WARNING" if not debug else "DEBUG")


@cli.command()
@click.argument("csv_filename", type=click.Path(exists=True))
@click.option(
    "--queues",
    default="ehr,pacs",
    show_default=True,
    help="Comma seperated list of queues to populate with messages generated from the "
    ".csv file",
)
@click.option(
    "--restart/--no-restart",
    show_default=True,
    default=True,
    help="Restart from a saved state. Otherwise will use the given .csv file",
)
def populate(csv_filename: str, queues: str, restart: bool) -> None:
    """Populate a (set of) queue(s) from a csv file"""
    logger.info(f"Populating queue(s) {queues} from {csv_filename}")

<<<<<<< HEAD
=======
    all_messages = messages_from_csv(Path(csv_filename))

>>>>>>> 1e29f22c
    for queue in queues.split(","):
        with create_pixl_producer(queue=queue) as producer:
            cached_state_filepath = state_filepath_for_queue(queue)
            if cached_state_filepath.exists() and restart:
                messages = messages_from_state(cached_state_filepath, producer=producer)
            else:
                messages = messages_from_csv(Path(csv_filename), producer=producer)

<<<<<<< HEAD
            logger.info(f"Sending {len(messages)} messages")
            messages.send()


def create_pixl_producer(queue: str) -> PixlProducer:
    """
    Create producer with config information.
    :param queue: Queue the producer should be created for. However, can also be none.
    :returns: Created producer for message publishing to RabbitMQ
    """
    logger.debug(f"Configuration details for producer: {config}")
    return PixlProducer(
        host=config["rabbitmq"]["host"],
        port=config["rabbitmq"]["port"],
        queue_name=queue,
        user=config["rabbitmq"]["rabbit_user"],
        password=config["rabbitmq"]["rabbit_pw"],
    )


def messages_from_state(filepath: Path, producer: PixlProducer) -> "Messages":
    """Extract a set of messages from a 'state' file"""
    logger.info(f"Extracting messages from state: {filepath}")

    inform_user_that_queue_will_be_populated_from(filepath)
    messages = Messages(producer=producer).from_state_file(filepath)
    os.remove(filepath)

    return messages


=======
        cached_state_filepath = state_filepath_for_queue(queue)
        if cached_state_filepath.exists() and restart:
            logger.info(f"Extracting messages from state: {cached_state_filepath}")
            inform_user_that_queue_will_be_populated_from(cached_state_filepath)
            messages = Messages.from_state_file(cached_state_filepath)
        else:
            messages = all_messages

        remove_file_if_it_exists(cached_state_filepath)  # will be stale
        logger.info(f"Sending {len(messages)} messages")
        messages.send(queue)


>>>>>>> 1e29f22c
@cli.command()
@click.option(
    "--queues",
    default="ehr,pacs",
    show_default=True,
    help="Comma seperated list of queues to start consuming from",
)
@click.option(
    "--rate",
    type=int,
    default=None,
    help="Rate at which to process items from a queue (in items per second)."
    "If None then will use the default rate defined in the config file",
)
def start(queues: str, rate: Optional[int]) -> None:
    """Start consumers for a set of queues"""

    if rate == 0:
        raise RuntimeError("Cannot start extract with a rate of 0. Must be >0")

    _start_or_update_extract(queues=queues.split(","), rate=rate)


@cli.command()
@click.option(
    "--queues",
    default="ehr,pacs",
    show_default=True,
    help="Comma seperated list of queues to update the consume rate of",
)
@click.option(
    "--rate",
    type=int,
    required=True,
    help="Rate at which to process items from a queue (in items per second)",
)
def update(queues: str, rate: Optional[int]) -> None:
    """Update one or a list of consumers with a defined rate"""
    _start_or_update_extract(queues=queues.split(","), rate=rate)


def _start_or_update_extract(queues: List[str], rate: Optional[int]) -> None:
    """Start or update the rate of extraction for a list of queue names"""

    for queue in queues:
        _update_extract_rate(queue_name=queue, rate=rate)


def _update_extract_rate(queue_name: str, rate: Optional[int]) -> None:
    logger.info("Updating the extraction rate")

    api_config = api_config_for_queue(queue_name)

    if rate is None:
        assert api_config.default_rate is not None
        rate = int(api_config.default_rate)
        logger.info(f"Using the default extract rate of {rate}/second")

    logger.debug(f"POST {rate} to {api_config.base_url}")

    response = requests.post(
        url=f"{api_config.base_url}/token-bucket-refresh-rate", json={"rate": rate}
    )

    if response.status_code == 200:
        logger.info(
            "Successfully updated EHR extraction, with a "
            f"rate of {rate} queries/second"
        )

    else:
        raise RuntimeError(
            f"Failed to update rate on consumer for {queue_name}: {response}"
        )


@cli.command()
@click.option(
    "--queues",
    default="ehr,pacs",
    show_default=True,
    help="Comma seperated list of queues to consume messages from",
)
def stop(queues: str) -> None:
    """
    Stop extracting images and/or EHR data. Will consume all messages present on the
    queues and save them to a file
    """
    logger.info(f"Stopping extraction of {queues}")

    for queue in queues.split(","):
        logger.info(f"Consuming messages on {queue}")
        consume_all_messages_and_save_csv_file(queue_name=queue)


@cli.command()
def kill() -> None:
    """Stop all the PIXL services"""
    os.system("docker compose stop")


@cli.command()
@click.option(
    "--queues",
    default="ehr,pacs",
    show_default=True,
    help="Comma seperated list of queues to consume messages from",
)
def status(queues: str) -> None:
    """Get the status of the PIXL consumers"""

    for queue in queues.split(","):
        print(f"[{queue:^10s}] refresh rate = ", _get_extract_rate(queue))


@cli.command()
def az_copy_ehr() -> None:
    """Copy the EHR data to azure"""

    api_config = api_config_for_queue("ehr")
    response = requests.get(url=f"{api_config.base_url}/az-copy-current")

    if response.status_code != 200:
        raise RuntimeError(f"Failed to run az copy due to: {response.text}")


def _get_extract_rate(queue_name: str) -> str:
    """Get the extraction rate in items per second from a queue"""

    api_config = api_config_for_queue(queue_name)

    try:
        response = requests.get(url=f"{api_config.base_url}/token-bucket-refresh-rate")
        assert response.status_code == 200
        return str(json.loads(response.text)["rate"])

    except (ConnectionError, AssertionError):
        logger.error(f"Failed to get the extract rate for {queue_name}")
        return "unknown"


def consume_all_messages_and_save_csv_file(
    queue_name: str, timeout_in_seconds: int = 5
) -> None:
    logger.info(
        f"Will consume all messages on {queue_name} queue and timeout after "
        f"{timeout_in_seconds} seconds"
    )

    with create_pixl_producer(queue=queue_name) as producer:
        if producer.queue.method.message_count > 0:
            logger.info("Found messages in the queue. Clearing the state file")
            clear_file(state_filepath_for_queue(queue_name))

        producer.consume_all(state_filepath_for_queue(queue_name))


def state_filepath_for_queue(queue_name: str) -> Path:
    return Path(f"{queue_name.replace('/', '_')}.state")


class Messages(list):
    def __init__(self, producer: PixlProducer):
        """
        Initialisation of RabbitMQ service connection.
        :param producer: Producer used for publishing messages.
        """
        super().__init__()
        self._producer = producer

    @classmethod
    def from_state_file(cls, filepath: Path) -> "Messages":
        logger.info(f"Creating messages from {filepath}")
        assert filepath.exists() and filepath.suffix == ".state"

        return cls(
            [
                line
                for line in open(filepath, "r").readlines()
                if string_is_non_empty(line)
            ]
        )

    def send(self) -> None:
        self._producer.publish(self)
        logger.info(f"Sent {len(self)} messages")


def messages_from_csv(filepath: Path, producer: PixlProducer) -> Messages:
    """Reads patient information from CSV and transforms that into messages.
    :param filepath: Path for CSV file to be read
    :param producer: Producer that will be used to publish to patient queue
    """
    expected_col_names = [
        "VAL_ID",
        "ACCESSION_NUMBER",
        "STUDY_INSTANCE_UID",
        "STUDY_DATE",
    ]
    logger.debug(
        f"Extracting messages from {filepath}. Expecting columns to include "
        f"{expected_col_names}"
    )

    df = pd.read_csv(filepath, header=0, dtype=str)  # First line is column names
    messages = Messages(producer=producer)

    if list(df.columns)[:4] != expected_col_names:
        raise ValueError(
            f"csv file expected to have at least {expected_col_names} as "
            f"column names"
        )

    mrn_col_name, acc_num_col_name, _, datetime_col_name = expected_col_names
    for _, row in df.iterrows():
        messages.append(
            f"{row[mrn_col_name]},"
            f"{row[acc_num_col_name]},"
            f"{row[datetime_col_name]}"
        )

    if len(messages) == 0:
        raise ValueError(f"Failed to find any messages in {filepath}")

    logger.debug(f"Created {len(messages)} messages from {filepath}")
    return messages


def queue_is_up() -> Any:
    with create_pixl_producer(queue="") as producer:
        return producer.connection_open


def inform_user_that_queue_will_be_populated_from(path: Path) -> None:
    _ = input(
        f"Found a state file *{path}*. Please use --no-restart if this and other "
        f"state files should be ignored, or delete this file to ignore. Press "
        f"Ctrl-C to exit and any key to continue"
    )


class APIConfig:
    def __init__(self, kwargs: dict):
        self.host: Optional[str] = None
        self.port: Optional[int] = None
        self.default_rate: Optional[int] = None

        self.__dict__.update(kwargs)

    @property
    def base_url(self) -> str:
        return f"http://{self.host}:{self.port}"


def api_config_for_queue(queue_name: str) -> APIConfig:
    """Configuration for an API associated with a queue"""

    config_key = f"{queue_name}_api"

    if config_key not in config:
        raise ValueError(
            f"Cannot update the rate for {queue_name}. {config_key} was"
            f" not specified in the configuration"
        )

    return APIConfig(config[config_key])<|MERGE_RESOLUTION|>--- conflicted
+++ resolved
@@ -69,23 +69,19 @@
     """Populate a (set of) queue(s) from a csv file"""
     logger.info(f"Populating queue(s) {queues} from {csv_filename}")
 
-<<<<<<< HEAD
-=======
-    all_messages = messages_from_csv(Path(csv_filename))
-
->>>>>>> 1e29f22c
     for queue in queues.split(","):
         with create_pixl_producer(queue=queue) as producer:
             cached_state_filepath = state_filepath_for_queue(queue)
             if cached_state_filepath.exists() and restart:
+                logger.info(f"Extracting messages from state: {cached_state_filepath}")
+                inform_user_that_queue_will_be_populated_from(cached_state_filepath)
                 messages = messages_from_state(cached_state_filepath, producer=producer)
             else:
                 messages = messages_from_csv(Path(csv_filename), producer=producer)
 
-<<<<<<< HEAD
-            logger.info(f"Sending {len(messages)} messages")
-            messages.send()
-
+        remove_file_if_it_exists(cached_state_filepath)  # will be stale
+        logger.info(f"Sending {len(messages)} messages")
+        messages.send(queue)
 
 def create_pixl_producer(queue: str) -> PixlProducer:
     """
@@ -114,21 +110,6 @@
     return messages
 
 
-=======
-        cached_state_filepath = state_filepath_for_queue(queue)
-        if cached_state_filepath.exists() and restart:
-            logger.info(f"Extracting messages from state: {cached_state_filepath}")
-            inform_user_that_queue_will_be_populated_from(cached_state_filepath)
-            messages = Messages.from_state_file(cached_state_filepath)
-        else:
-            messages = all_messages
-
-        remove_file_if_it_exists(cached_state_filepath)  # will be stale
-        logger.info(f"Sending {len(messages)} messages")
-        messages.send(queue)
-
-
->>>>>>> 1e29f22c
 @cli.command()
 @click.option(
     "--queues",
@@ -334,7 +315,7 @@
     )
 
     df = pd.read_csv(filepath, header=0, dtype=str)  # First line is column names
-    messages = Messages(producer=producer)
+    messages = Messages()
 
     if list(df.columns)[:4] != expected_col_names:
         raise ValueError(
