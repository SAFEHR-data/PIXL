--- conflicted
+++ resolved
@@ -17,64 +17,21 @@
 PACKAGE_DIR="${BIN_DIR%/*}"
 cd "${PACKAGE_DIR}/test"
 
-<<<<<<< HEAD
-docker compose --env-file .env -p system-test down --volumes
-#
-# Note: cannot run as single docker compose command due to different build contexts
-docker compose --env-file .env -p system-test up --wait -d --build --remove-orphans
-# Warning: Requires to be run from the project root
-(cd .. && \
-  docker compose --env-file test/.env --env-file .secrets.env -p system-test up --wait -d --build)
+setup() {
+	docker compose --env-file .env -p system-test down --volumes
+	#
+	# Note: cannot run as single docker compose command due to different build contexts
+	docker compose --env-file .env -p system-test up --wait -d --build --remove-orphans
+	# Warning: Requires to be run from the project root
+	(cd "${PACKAGE_DIR}" &&
+		docker compose --env-file test/.env --env-file .secrets.env -p system-test up --wait -d --build)
 
-./scripts/insert_test_data.sh
-
-# Install pixl_cli and test dependencies
-pip install -e "${PACKAGE_DIR}/pixl_core" && \
-  pip install -e "${PACKAGE_DIR}/cli" && \
-  pip install -e "${PACKAGE_DIR}/pytest-pixl"
-
-
-pixl populate "${PACKAGE_DIR}/test/resources/omop"
-pixl start
-
-# need to wait until the DICOM image is "stable" so poll for 2 minutes to check
-./scripts/check_entry_in_orthanc_anon_for_2_min.py
-./scripts/check_entry_in_pixl_anon.sh
-
-# test export and upload
-pixl extract-radiology-reports "${PACKAGE_DIR}/test/resources/omop"
-./scripts/check_radiology_parquet.py \
-  ../exports/test-extract-uclh-omop-cdm/latest/radiology/radiology.parquet
-./scripts/check_ftps_upload.py
-
-
-ls -laR ../exports/
-docker exec system-test-ehr-api-1 rm -r /run/exports/test-extract-uclh-omop-cdm/
-
-# This checks that orthanc-raw acknowledges the configured maximum storage size
-./scripts/check_max_storage_in_orthanc_raw.sh
-
-# Run this last because it will force out original test images from orthanc-raw
-./scripts/check_max_storage_in_orthanc_raw.py
-
-cd "${PACKAGE_DIR}"
-docker compose --env-file test/.env -f docker-compose.yml -f test/docker-compose.yml -p system-test down --volumes
-=======
-setup () {
-  docker compose --env-file .env -p system-test down --volumes
-  #
-  # Note: cannot run as single docker compose command due to different build contexts
-  docker compose --env-file .env -p system-test up --wait -d --build --remove-orphans
-  # Warning: Requires to be run from the project root
-  (cd "${PACKAGE_DIR}" && \
-    docker compose --env-file test/.env -p system-test up --wait -d --build)
-
-  ./scripts/insert_test_data.sh
+	./scripts/insert_test_data.sh
 }
 
-teardown () {
-  (cd "${PACKAGE_DIR}" && \
-    docker compose -f docker-compose.yml -f test/docker-compose.yml -p system-test down --volumes)
+teardown() {
+	(cd "${PACKAGE_DIR}" &&
+		docker compose -f docker-compose.yml -f test/docker-compose.yml -p system-test down --volumes)
 }
 
 # Allow user to perform just setup so that pytest may be run repeatedly without
@@ -82,14 +39,13 @@
 # for clearing up anything it creates (export temp dir?)
 subcmd=${1:-""}
 if [ "$subcmd" = "setup" ]; then
-  setup
+	setup
 elif [ "$subcmd" = "teardown" ]; then
-  teardown
+	teardown
 else
-  setup
-  pytest --verbose --log-cli-level INFO
-  echo FINISHED PYTEST COMMAND
-  teardown
-  echo SYSTEM TEST SUCCESSFUL
-fi
->>>>>>> 54d3cee7
+	setup
+	pytest --verbose --log-cli-level INFO
+	echo FINISHED PYTEST COMMAND
+	teardown
+	echo SYSTEM TEST SUCCESSFUL
+fi