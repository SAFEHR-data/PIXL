--- conflicted
+++ resolved
@@ -13,22 +13,15 @@
 #  limitations under the License.
 """System/E2E test setup"""
 
-<<<<<<< HEAD
 # ruff: noqa: C408 dict() makes test data easier to read and write
-
-=======
 from collections.abc import Generator
->>>>>>> 1bd45f98
 from pathlib import Path
 from typing import Any
 
 import pytest
-<<<<<<< HEAD
 import requests
 from pytest_pixl.dicom import generate_dicom_dataset
-=======
 from pytest_pixl.ftpserver import PixlFTPServer
->>>>>>> 1bd45f98
 from pytest_pixl.helpers import run_subprocess
 from pytest_pixl.plugin import FtpHostAddress
 from utils import wait_for_stable_orthanc_anon
@@ -141,11 +134,7 @@
 
 
 @pytest.fixture(scope="session")
-<<<<<<< HEAD
-def _setup_pixl_cli(ftps_server, _populate_vna) -> None:
-=======
-def _setup_pixl_cli(ftps_server: PixlFTPServer) -> Generator:
->>>>>>> 1bd45f98
+def _setup_pixl_cli(ftps_server: PixlFTPServer, _populate_vna) -> Generator:
     """Run pixl populate/start. Cleanup intermediate export dir on exit."""
     # CLI calls need to have CWD = test dir so they can find the pixl_config.yml file
     run_subprocess(["pixl", "populate", str(RESOURCES_OMOP_DIR.absolute())], TEST_DIR)
