--- conflicted
+++ resolved
@@ -14,11 +14,8 @@
 """System/E2E test setup"""
 
 # ruff: noqa: C408 dict() makes test data easier to read and write
-<<<<<<< HEAD
-=======
 import os
 from collections.abc import Generator
->>>>>>> 1104af1c
 from pathlib import Path
 from typing import Any
 
@@ -150,23 +147,7 @@
     """Run pixl populate/start. Cleanup intermediate export dir on exit."""
     run_subprocess(["pixl", "populate", str(RESOURCES_OMOP_DIR.absolute())], TEST_DIR)
     # poll here for two minutes to check for imaging to be processed, printing progress
-<<<<<<< HEAD
-    wait_for_stable_orthanc_anon(121, 5, 15, min_instances=3)
-=======
-    wait_for_images_to_be_exported(181, 5, 15)
-    yield
-    run_subprocess(
-        [
-            "docker",
-            "exec",
-            "system-test-export-api-1",
-            "rm",
-            "-r",
-            "/run/projects/exports/test-extract-uclh-omop-cdm/",
-        ],
-        TEST_DIR,
-    )
->>>>>>> 1104af1c
+    wait_for_stable_orthanc_anon(181, 5, 15, min_instances=3)
 
 
 @pytest.fixture(scope="session")
@@ -174,23 +155,7 @@
     """Run pixl populate/start. Cleanup intermediate export dir on exit."""
     run_subprocess(["pixl", "populate", str(RESOURCES_OMOP_DICOMWEB_DIR.absolute())], TEST_DIR)
     # poll here for two minutes to check for imaging to be processed, printing progress
-<<<<<<< HEAD
-    wait_for_stable_orthanc_anon(121, 5, 15, min_instances=3)
-=======
-    wait_for_images_to_be_exported(181, 5, 15)
-    yield
-    run_subprocess(
-        [
-            "docker",
-            "exec",
-            "system-test-export-api-1",
-            "rm",
-            "-r",
-            "/run/projects/exports/test-extract-uclh-omop-cdm-dicomweb/",
-        ],
-        TEST_DIR,
-    )
->>>>>>> 1104af1c
+    wait_for_stable_orthanc_anon(181, 5, 15, min_instances=3)
 
 
 @pytest.fixture(scope="session")
