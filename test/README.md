# PIXL System Tests

This directory contains a system/integration test that runs locally and aims to test the essential
functionality of the full PIXL system.

**Given** a DICOM image in an Orthanc instance (mocked vendor neutral archive, VNA) and a single
patient with the same identifier in a postgres instance (mocked EMAP database, star schema).

**When** a message containing the patient and study identifier is added to the queue and the
consumers started.

**Then** a row in the "anon" EMAP data instance of the PIXL postgres instance exists and the DICOM
study exists in the "anon" PIXL Orthanc instance.

You can run the system test with:

```bash
./run-system-test.sh
```

## File organisation

### PIXL configuration

A test `pixl_config.yml` file is provided to run the PIXL pipeline.

### Docker compose

`./docker-compose.yml` contains the docker compose configuration for the system test.

### Scripts

`./scripts` contains bash and Python scripts to check the individual components of the system test.

### Dummy services

`./dummy-services` contains a Python script and Dockerfile to mock the CogStack service, used for
de-identification of the radiology reports in the EHR API, and an FTP server for testing the
DSH upload.

#### FTP server

We spin up a test FTP server from the Docker container defined in `./dummy-services/ftp-server/`.
The Docker container inherits from
[`delfer/alpine-ftp-server`](https://github.com/delfer/docker-alpine-ftp-server) and uses `vsftpd`
as the FTP client. The Docker container requires the following environment variables to be defined:

-   `ADDRESS`: external address to which clients can connect for passive ports
-   `USERS`: space and `|` separated list of usernames, passwords, home directories and groups:
    -   format `name1|password1|[folder1][|uid1][|gid1] name2|password2|[folder2][|uid2][|gid2]`
    -   the values in `[]` are optional
-   `TLS_KEY`: keyfile for the TLS certificate
-   `TLS_CERT`: TLS certificate

> [!warning] The `ADDRESS` should match the `FTP_HOST` environment variable defined in `.env`,
> otherwise FTP commands such as `STOR` or `dir` run from other Docker containers in the network
> (such as `orthanc-anon`) will fail. _Note: connecting and logging into the FTP server might still
> work, as the address name is only checked for protected operations such as listing and transfering
> files._

**Volume**: to check succesful uploads, we mount a local data directory to `/home/${FTP_USERNAME}/`

**SSL certifcates**: the SSL certificate files are defined in `test/dummy-services/ftp-server/ssl`
and are copied into `/etc/ssl/private` when building the Docker container.

### Resources

<<<<<<< HEAD
-   `./resources/` provides 2 mock DICOM images used to populate the mock VNA.
-   `./resources/omop` contains several extract batches, each containing a config (log) file and
      mock public and private Parquet files used to populate the message
      queues and extract the radiology reports.
      System and unit tests are able to set up some subset of these
      batches depending on what they're testing. `batch_1` and `batch_2` together form the happy
      path for the system test. `batch_3` has a mismatching timestamp so is supposed
      to fail when used with 1 or 2. Any batch can also be used alone as a single-batch (old style)
      extract.
=======
-   `./resources/` provides 2 mock DICOM images used to populate the mock VNA
    and a JSON file of slice varying parameters from a 3D MRI sequence.
-   `./resources/omop` contains mock public and private Parquet files used to populate the message
    queues and extract the radiology reports
>>>>>>> 88e81b42

### VNA config

`./vna-config` contains the Orthanc configuration files for the mock VNA.<|MERGE_RESOLUTION|>--- conflicted
+++ resolved
@@ -65,8 +65,8 @@
 
 ### Resources
 
-<<<<<<< HEAD
--   `./resources/` provides 2 mock DICOM images used to populate the mock VNA.
+-   `./resources/` provides 2 mock DICOM images used to populate the mock VNA
+    and a JSON file of slice varying parameters from a 3D MRI sequence.
 -   `./resources/omop` contains several extract batches, each containing a config (log) file and
       mock public and private Parquet files used to populate the message
       queues and extract the radiology reports.
@@ -75,12 +75,6 @@
       path for the system test. `batch_3` has a mismatching timestamp so is supposed
       to fail when used with 1 or 2. Any batch can also be used alone as a single-batch (old style)
       extract.
-=======
--   `./resources/` provides 2 mock DICOM images used to populate the mock VNA
-    and a JSON file of slice varying parameters from a 3D MRI sequence.
--   `./resources/omop` contains mock public and private Parquet files used to populate the message
-    queues and extract the radiology reports
->>>>>>> 88e81b42
 
 ### VNA config
 
