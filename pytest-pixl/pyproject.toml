[project]
name = "pytest-pixl"
version = "0.2.0rc0"
authors = [{ name = "PIXL authors" }]
description = "Pytest plugin for PIXL"
readme = "README.md"
requires-python = ">=3.9"
classifiers = [
    "Programming Language :: Python :: 3"
]
dependencies = [
    "pydicom==2.4.4",
<<<<<<< HEAD
    "pyftpdlib==1.5.10",
    "pyOpenSSL==24.3.0",
=======
    "pyftpdlib==2.0.1",
    "pyOpenSSL==24.2.1",
>>>>>>> 29e7b5ca
    "python-decouple==3.8",
    "pytest-loguru==0.4.0",
    "requests==2.32.3",
]

[project.optional-dependencies]
test = [
    "core==0.2.0rc0",
    "pytest==8.3.4",
]
dev = [
    "core[dev]==0.2.0rc0",
]

[build-system]
requires = ["setuptools>=61.0", "setuptools-scm>=8.0"]
build-backend = "setuptools.build_meta"


[tool.coverage.report]
exclude_also = [
    # Don't complain about missing debug-only code:
    "def __repr__",
    "if self.debug:",

    # Don't complain if tests don't hit defensive assertion code:
    "raise AssertionError",
    "raise NotImplementedError",

    # Don't complain if non-runnable code isn't run:
    "if 0:",
    "if __name__ == .__main__.:",

    # Don't complain about abstract methods, they aren't run:
    "@(abc\\.)?abstractmethod",

    # Others
    "if settings.DEBUG",
    "except subprocess.CalledProcessError as exception:",
    "if TYPE_CHECKING:",
    "if typing.TYPE_CHECKING",
    "class .*\\bProtocol\\):",
]

[tool.setuptools.package-data]
pytest_pixl = ["*.key", "*.crt"]

[tool.ruff]
extend = "../ruff.toml"

[tool.ruff.lint.extend-per-file-ignores]
"./tests/**" = ["D100"]

[project.entry-points.pytest11]
pytest_pixl = "pytest_pixl.plugin"<|MERGE_RESOLUTION|>--- conflicted
+++ resolved
@@ -10,13 +10,8 @@
 ]
 dependencies = [
     "pydicom==2.4.4",
-<<<<<<< HEAD
-    "pyftpdlib==1.5.10",
+    "pyftpdlib==2.0.1",
     "pyOpenSSL==24.3.0",
-=======
-    "pyftpdlib==2.0.1",
-    "pyOpenSSL==24.2.1",
->>>>>>> 29e7b5ca
     "python-decouple==3.8",
     "pytest-loguru==0.4.0",
     "requests==2.32.3",
