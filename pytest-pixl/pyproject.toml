[project]
name = "pytest-pixl"
version = "0.0.1"
authors = [
  { name="PIXL core functionality" },
]
description = "Pytest plugin for PIXL"
readme = "README.md"
requires-python = ">=3.9"
classifiers = [
    "Programming Language :: Python :: 3"
]
dependencies = [
    "pydicom==2.4.4",
    "pyftpdlib==1.5.10",
    "python-decouple==3.6",
<<<<<<< HEAD
    "pyOpenSSL==24.2.1",
    "requests==2.31.0",
=======
    "pyOpenSSL==24.0.0",
    "requests==2.32.2",
>>>>>>> 90db4f10
    "pytest-loguru==0.4.0",
]

[project.optional-dependencies]
test = [
    "core", # pixl_core
    "pytest==7.4.2",
]
dev = [
    "mypy",
    "pre-commit",
    "ruff",
]

[build-system]
requires = ["setuptools>=61.0", "setuptools-scm>=8.0"]
build-backend = "setuptools.build_meta"


[tool.coverage.report]
exclude_also = [
    "def __repr__",
    "if self.debug:",
    "if settings.DEBUG",
    "except subprocess.CalledProcessError as exception:",
    "raise AssertionError",
    "raise NotImplementedError",
    "if 0:",
    "if __name__ == .__main__.:",
    "if TYPE_CHECKING:",
    "if typing.TYPE_CHECKING",
    "class .*\\bProtocol\\):",
    "@(abc\\.)?abstractmethod",
]

[tool.setuptools.package-data]
pytest_pixl = ["*.key", "*.crt"]

[tool.ruff]
extend = "../ruff.toml"

[tool.ruff.lint.extend-per-file-ignores]
"./tests/**" = ["D100"]

[project.entry-points.pytest11]
pytest_pixl = "pytest_pixl.plugin"<|MERGE_RESOLUTION|>--- conflicted
+++ resolved
@@ -14,13 +14,8 @@
     "pydicom==2.4.4",
     "pyftpdlib==1.5.10",
     "python-decouple==3.6",
-<<<<<<< HEAD
     "pyOpenSSL==24.2.1",
-    "requests==2.31.0",
-=======
-    "pyOpenSSL==24.0.0",
     "requests==2.32.2",
->>>>>>> 90db4f10
     "pytest-loguru==0.4.0",
 ]
 
