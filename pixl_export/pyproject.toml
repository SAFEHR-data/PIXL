[project]
name = "pixl_export"
version = "0.0.2"
authors = [{ name = "PIXL authors" }]
description = "PIXL electronic health record extractor"
readme = "README.md"
requires-python = ">=3.10"
classifiers = ["Programming Language :: Python :: 3"]
dependencies = [
    "core",
    "uvicorn==0.23.2",
    "python-decouple==3.8",
    "psycopg2-binary==2.9.9",
    "azure-identity==1.16.1",
    "azure-storage-blob==12.14.1",
    "pyarrow==17.0.0",
]

[project.optional-dependencies]
test = [
<<<<<<< HEAD
    "pytest==8.3.2",
    "pytest-asyncio==0.21.1",
=======
    "pytest==7.4.2",
    "pytest-asyncio==0.23.8",
>>>>>>> 8e3a7857
    "pytest-pixl",
    "httpx==0.27.*",
]
dev = [
    "mypy",
    "pre-commit",
    "ruff",
]

[build-system]
requires = ["setuptools>=61.0"]
build-backend = "setuptools.build_meta"

[tool.coverage.report]
exclude_also = [
    "def __repr__",
    "if self.debug:",
    "if settings.DEBUG",
    "except subprocess.CalledProcessError as exception:",
    "raise AssertionError",
    "raise NotImplementedError",
    "if 0:",
    "if __name__ == .__main__.:",
    "if TYPE_CHECKING:",
    "if typing.TYPE_CHECKING",
    "class .*\\bProtocol\\):",
    "@(abc\\.)?abstractmethod",
]

[tool.pytest.ini_options]
markers = ["processing"]

[tool.ruff]
extend = "../ruff.toml"

[tool.ruff.lint.extend-per-file-ignores]
"./tests/**" = ["D1"]

[tool.setuptools.package-data]
pixl_export = ["sql/*.sql", "report_deid/*.txt"]
<|MERGE_RESOLUTION|>--- conflicted
+++ resolved
@@ -18,13 +18,8 @@
 
 [project.optional-dependencies]
 test = [
-<<<<<<< HEAD
     "pytest==8.3.2",
-    "pytest-asyncio==0.21.1",
-=======
-    "pytest==7.4.2",
     "pytest-asyncio==0.23.8",
->>>>>>> 8e3a7857
     "pytest-pixl",
     "httpx==0.27.*",
 ]
