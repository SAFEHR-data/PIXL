#  Copyright (c) University College London Hospitals NHS Foundation Trust
#
#  Licensed under the Apache License, Version 2.0 (the "License");
#  you may not use this file except in compliance with the License.
#  You may obtain a copy of the License at
#
#     http://www.apache.org/licenses/LICENSE-2.0
#
#  Unless required by applicable law or agreed to in writing, software
#  distributed under the License is distributed on an "AS IS" BASIS,
#  WITHOUT WARRANTIES OR CONDITIONS OF ANY KIND, either express or implied.
#  See the License for the specific language governing permissions and
#  limitations under the License.
"""pixl_export module is an export service app"""

from __future__ import annotations

import importlib.metadata
import sys
from datetime import (
    datetime,  # noqa: TCH003, always import datetime otherwise pydantic throws error
)
from pathlib import Path

from core.exports import ParquetExport
from core.rest_api.router import router
from core.uploader import get_uploader
from core.uploader._orthanc import get_tags_by_study
from decouple import config  # type: ignore [import-untyped]
from fastapi import FastAPI, HTTPException
from fastapi.responses import JSONResponse
from loguru import logger
from pydantic import BaseModel

# Set up logging as main entry point
logger.remove()  # Remove all handlers added so far, including the default one.
logging_level = config("LOG_LEVEL", default="INFO")
if not logging_level:
    logging_level = "INFO"
logger.add(sys.stderr, level=logging_level)
logger.warning("Running logging at level {}", logging_level)

app = FastAPI(
    title="export-api",
    description="Export service",
    version=importlib.metadata.version("pixl_export"),
    default_response_class=JSONResponse,
)
app.include_router(router)

# Export root dir from inside the Export API container.
# For the view from outside, see pixl_cli/_io.py: HOST_EXPORT_ROOT_DIR
EXPORT_API_EXPORT_ROOT_DIR = Path("/run/projects/exports")


class ExportPatientData(BaseModel):
    """there may be entries from multiple extracts in the PIXL database, so filtering is needed"""

    project_name: str
    extract_datetime: datetime
    output_dir: Path = EXPORT_API_EXPORT_ROOT_DIR


class StudyData(BaseModel):
    """Uniquely identify a study when talking to the API"""

    study_id: str


@app.post(
    "/export-patient-data",
    summary="Copy all matching radiology reports in the PIXL DB to a parquet file \
    and send all ParquetExports via FTPS",
)
def export_patient_data(export_params: ExportPatientData) -> None:
    """
    Batch export of all matching radiology reports in PIXL DB to a parquet file.
    NOTE: we can't check that all reports in the queue have been processed, so
    we are relying on the user waiting until processing has finished before running this.
    """
    logger.info("Exporting Patient Data for '{}'", export_params.project_name)

    # Upload Parquet files to the appropriate endpoint
    parquet_export = ParquetExport(
        export_params.project_name, export_params.extract_datetime, export_params.output_dir
    )

    try:
        parquet_export.upload()
    except ValueError as e:
        msg = "Destination for parquet files unavailable"
        logger.exception(msg)
        raise HTTPException(status_code=400, detail=msg) from e


@app.post(
    "/export-dicom-from-orthanc",
    summary="Download a zipped up study from orthanc anon and upload it via the appropriate route",
)
def export_dicom_from_orthanc(study_data: StudyData) -> None:
    """
    Download zipped up study data from orthanc anon and route it appropriately.
    Intended only for orthanc-anon to call, as only it knows when its data is ready for download.
    Because we're post-anonymisation, the "StudyID" tag returned is actually
    the Pseudo Study UID (a randomly selected, but consistent UID).
    """
    study_id = study_data.study_id
<<<<<<< HEAD
    pseudo_study_uid, project_slug = get_tags_by_study(study_id)
    project_config = load_project_config(project_slug)
    destination = project_config.destination.dicom

    uploader = get_uploader(project_slug, destination, project_config.project.azure_kv_alias)
    logger.debug("Sending {} via '{}'", study_id, destination)
    zip_content = get_study_zip_archive(study_id)
    uploader.upload_dicom_image(zip_content, pseudo_study_uid, project_slug)
=======
    _, project_slug = get_tags_by_study(study_id)

    uploader = get_uploader(project_slug)
    logger.debug("Sending {} via '{}'", study_id, type(uploader).__name__)
    uploader.upload_dicom_image(study_id)
>>>>>>> f9f5fae4
<|MERGE_RESOLUTION|>--- conflicted
+++ resolved
@@ -105,19 +105,8 @@
     the Pseudo Study UID (a randomly selected, but consistent UID).
     """
     study_id = study_data.study_id
-<<<<<<< HEAD
-    pseudo_study_uid, project_slug = get_tags_by_study(study_id)
-    project_config = load_project_config(project_slug)
-    destination = project_config.destination.dicom
-
-    uploader = get_uploader(project_slug, destination, project_config.project.azure_kv_alias)
-    logger.debug("Sending {} via '{}'", study_id, destination)
-    zip_content = get_study_zip_archive(study_id)
-    uploader.upload_dicom_image(zip_content, pseudo_study_uid, project_slug)
-=======
     _, project_slug = get_tags_by_study(study_id)
 
     uploader = get_uploader(project_slug)
     logger.debug("Sending {} via '{}'", study_id, type(uploader).__name__)
-    uploader.upload_dicom_image(study_id)
->>>>>>> f9f5fae4
+    uploader.upload_dicom_image(study_id)