--- conflicted
+++ resolved
@@ -18,22 +18,6 @@
 from os import PathLike
 from typing import Any, BinaryIO, Callable, Union
 
-<<<<<<< HEAD
-import requests  # type: ignore [import-untyped]
-from core.exceptions import PixlSkipMessageError  # type: ignore [import-untyped]
-from core.project_config import (  # type: ignore [import-untyped]
-    load_project_config,
-    load_tag_operations,
-)
-from decouple import config  # type: ignore [import-untyped]
-from pydicom import Dataset, dcmwrite
-
-from pixl_dcmd._database import add_hashed_identifier_and_save, query_db
-from pixl_dcmd._datetime import combine_date_time, format_date_time
-from pixl_dcmd._deid_helpers import get_bounded_age, get_encrypted_uid
-from pixl_dcmd._dicom_helpers import get_project_name_as_string
-from pixl_dcmd._tag_schemes import merge_tag_schemes
-=======
 from core.exceptions import PixlDiscardError
 from core.project_config import load_project_config
 
@@ -49,7 +33,6 @@
 from pixl_dcmd._dicom_helpers import get_project_name_as_string
 from pixl_dcmd._tag_schemes import merge_tag_schemes, _scheme_list_to_dict
 from pixl_dcmd._database import add_hashed_identifier_and_save_to_db, query_db
->>>>>>> f5f02200
 
 DicomDataSetType = Union[Union[str, bytes, PathLike[Any]], BinaryIO]
 
@@ -100,14 +83,7 @@
     tag_operations = load_tag_operations(project_config)
     tag_scheme = merge_tag_schemes(tag_operations, manufacturer=dataset.Manufacturer)
 
-<<<<<<< HEAD
-    # Apply scheme to instance
-    dataset = apply_tag_scheme(dataset, all_tags, project_slug)
-    # Apply whitelist
-    dataset = enforce_whitelist(dataset, all_tags)
-=======
     modalities = project_config.project.modalities
->>>>>>> f5f02200
 
     logger.info(
         f"Applying DICOM tag anonymisation according to {project_config.tag_operation_files}"
@@ -173,11 +149,7 @@
     return tag_actions
 
 
-<<<<<<< HEAD
-def apply_tag_scheme(dataset: Dataset, tags: list[dict], project_slug: str) -> Dataset:
-=======
 def _secure_hash(dataset: Dataset, tag: tuple, mrn: str, accession_number: str) -> None:
->>>>>>> f5f02200
     """
     Use the hasher API to consistently but securely hash ids later used for linking.
     """
@@ -199,251 +171,6 @@
             pat_value = str(dataset[grp, el].value)
             hashed_value = _hash_values(pat_value, 16)
 
-<<<<<<< HEAD
-    HASHER_API_AZ_NAME = config("HASHER_API_AZ_NAME")
-    HASHER_API_PORT = config("HASHER_API_PORT")
-    hasher_host_url = "http://" + HASHER_API_AZ_NAME + ":" + HASHER_API_PORT
-
-    # TODO: Get offset from external source on study-by-study basis.
-    # https://github.com/UCLH-Foundry/PIXL/issues/152
-    try:
-        TIME_OFFSET = int(config("TIME_OFFSET"))
-    except ValueError as exc:
-        msg = "Failed to set the time offset in hours from the $TIME_OFFSET env var"
-        raise RuntimeError(msg) from exc
-
-    logger.debug(b"TIME_OFFSET = %i}" % TIME_OFFSET)
-
-    # For every entry in the YAML:
-    for i in range(len(tags)):
-        name = tags[i]["name"] if "name" in tags[i] else "Unknown"  # name is optional
-        grp = tags[i]["group"]
-        el = tags[i]["element"]
-        op = tags[i]["op"]
-
-        # If this tag should be kept.
-        if op == "keep":
-            if [grp, el] in dataset:
-                message = f"Keeping: {name} (0x{grp:04x},0x{el:04x})"
-                logger.debug(f"\t{message}")
-            else:
-                message = f"Missing: {name} (0x{grp:04x},0x{el:04x})\
-                 - Operation ({op})"
-                logger.debug(f"\t{message}")
-
-        # If this tag should be deleted.
-        elif op == "delete":
-            if [grp, el] in dataset:
-                del dataset[grp, el]
-                message = f"Deleting: {name} (0x{grp:04x},0x{el:04x})"
-                logger.debug(f"\t{message}")
-            else:
-                message = f"Missing: {name} (0x{grp:04x},0x{el:04x})\
-                 - Operation ({op})"
-                logger.debug(f"\t{message}")
-
-        # Handle UIDs that should be encrypted.
-        elif op == "hash-uid":
-            if [grp, el] in dataset:
-                message = f"Changing: {name} (0x{grp:04x},0x{el:04x})"
-                logger.debug(f"\t{message}")
-
-                logger.debug(f"\t\tCurrent UID:\t{dataset[grp,el].value}")
-                # TODO: delete after #366 gets merged
-                salt = b"PIXL"
-                new_uid = get_encrypted_uid(dataset[grp, el].value, salt)
-                dataset[grp, el].value = new_uid
-                logger.debug(f"\t\tEncrypted UID:\t{new_uid}")
-
-            else:
-                message = f"Missing: {name} (0x{grp:04x},0x{el:04x})\
-                 - Operation ({op})"
-                logger.debug(f"\t{message}")
-
-        # Shift time relative to the original study time.
-        elif op == "time-shift":
-            if [grp, el] in dataset:
-                # Study date
-                if grp == 0x0008 and el == 0x0020:
-                    study_date_time = combine_date_time(
-                        dataset[0x0008, 0x0020].value, dataset[0x0008, 0x0030].value
-                    )
-                    new_date = study_date_time.shift(hours=TIME_OFFSET).format(
-                        "YYYYMMDD"
-                    )
-                    logger.debug(
-                        f"\tChanging {name}: {dataset[grp,el].value} -> {new_date}"
-                    )
-                    dataset[grp, el].value = new_date
-                # Series date
-                if grp == 0x0008 and el == 0x0021:
-                    series_date_time = combine_date_time(
-                        dataset[0x0008, 0x0021].value, dataset[0x0008, 0x0031].value
-                    )
-                    new_date = series_date_time.shift(hours=TIME_OFFSET).format(
-                        "YYYYMMDD"
-                    )
-                    logger.debug(
-                        f"\tChanging {name}: {dataset[grp,el].value} -> {new_date}"
-                    )
-                    dataset[grp, el].value = new_date
-                # Acq date
-                if grp == 0x0008 and el == 0x0022:
-                    acq_date_time = combine_date_time(
-                        dataset[0x0008, 0x0022].value, dataset[0x0008, 0x0032].value
-                    )
-                    new_date = acq_date_time.shift(hours=TIME_OFFSET).format("YYYYMMDD")
-                    logger.debug(
-                        f"\tChanging {name}: {dataset[grp,el].value} -> {new_date}"
-                    )
-                    dataset[grp, el].value = new_date
-                # Image date
-                if grp == 0x0008 and el == 0x0023:
-                    image_date_time = combine_date_time(
-                        dataset[0x0008, 0x0023].value, dataset[0x0008, 0x0033].value
-                    )
-                    new_date = image_date_time.shift(hours=TIME_OFFSET).format(
-                        "YYYYMMDD"
-                    )
-                    logger.debug(
-                        f"\tChanging {name}: {dataset[grp,el].value} -> {new_date}"
-                    )
-                    dataset[grp, el].value = new_date
-
-                # Study time
-                if grp == 0x0008 and el == 0x0030:
-                    study_date_time = combine_date_time(
-                        dataset[0x0008, 0x0020].value, dataset[0x0008, 0x0030].value
-                    )
-                    new_time = study_date_time.shift(hours=TIME_OFFSET).format(
-                        "HHmmss.SSSSSS"
-                    )
-                    logger.debug(
-                        f"\tChanging {name}: {dataset[grp,el].value} -> {new_time}"
-                    )
-                    dataset[grp, el].value = new_time
-                # Series time
-                if grp == 0x0008 and el == 0x0031:
-                    series_date_time = combine_date_time(
-                        dataset[0x0008, 0x0021].value, dataset[0x0008, 0x0031].value
-                    )
-                    new_time = series_date_time.shift(hours=TIME_OFFSET).format(
-                        "HHmmss.SSSSSS"
-                    )
-                    logger.debug(
-                        f"\tChanging {name}: {dataset[grp,el].value} -> {new_time}"
-                    )
-                    dataset[grp, el].value = new_time
-                # Acq time
-                if grp == 0x0008 and el == 0x0032:
-                    acq_date_time = combine_date_time(
-                        dataset[0x0008, 0x0022].value, dataset[0x0008, 0x0032].value
-                    )
-                    new_time = acq_date_time.shift(hours=TIME_OFFSET).format(
-                        "HHmmss.SSSSSS"
-                    )
-                    logger.debug(
-                        f"\tChanging {name}: {dataset[grp,el].value} -> {new_time}"
-                    )
-                    dataset[grp, el].value = new_time
-                # Image time
-                if grp == 0x0008 and el == 0x0033:
-                    acq_date_time = combine_date_time(
-                        dataset[0x0008, 0x0023].value, dataset[0x0008, 0x0033].value
-                    )
-                    new_time = acq_date_time.shift(hours=TIME_OFFSET).format(
-                        "HHmmss.SSSSSS"
-                    )
-                    logger.debug(
-                        f"\tChanging {name}: {dataset[grp,el].value} -> {new_time}"
-                    )
-                    dataset[grp, el].value = new_time
-
-                # Acq date+time
-                if grp == 0x0008 and el == 0x002A:
-                    logger.debug(f"\tChanging {name}: {dataset[grp,el].value}")
-
-                    acq_date_time = format_date_time(dataset[grp, el].value)
-                    new_date_time = acq_date_time.shift(hours=TIME_OFFSET).format(
-                        "YYYYMMDDHHmmss.SSSSSS"
-                    )
-                    logger.debug(
-                        f"\tChanging {name}: {dataset[grp,el].value} -> {new_date_time}"
-                    )
-                    dataset[grp, el].value = new_date_time
-
-        # Modify specific tags (make blank).
-        elif op == "fixed":
-            if grp == 0x0020 and el == 0x0010:
-                logger.debug(f"\tRedacting Study ID: {dataset[grp,el].value}")
-                dataset[grp, el].value = ""
-            if grp == 0x0010 and el == 0x0020:
-                logger.debug(f"\tRedacting Patient ID: {dataset[grp,el].value}")
-                dataset[grp, el].value = ""
-
-        # Enforce a numerical range.
-        elif op == "num-range" and [grp, el] in dataset:
-            if grp == 0x0010 and el == 0x1010:
-                new_age = get_bounded_age(dataset[grp, el].value)
-                logger.debug(
-                    f"\tChanging Patient Age: {dataset[grp,el].value} -> {new_age}"
-                )
-                dataset[grp, el].value = new_age
-
-        # Change value into hash from hasher API.
-        elif op == "secure-hash":
-            if [grp, el] in dataset:
-                if grp == 0x0010 and el == 0x0020:  # Patient ID
-                    pat_value = mrn + accession_number
-                    hashed_value = _hash_values(
-                        pat_value, hasher_host_url, project_slug, hash_length=64
-                    )
-
-                    # Query PIXL database
-                    existing_image = query_db(mrn, accession_number)
-                    # Insert the hashed_value into the PIXL database
-                    add_hashed_identifier_and_save(existing_image, hashed_value)
-
-                else:
-                    # Set hash length to 64 for accession number, 16 for everything else
-                    # brought over from the old hasher endpoint /hash-accession-number
-                    is_accession_number = grp == 0x0008 & el == 0x0050
-                    hash_length = 64 if is_accession_number else 16
-
-                    pat_value = str(dataset[grp, el].value)
-                    hashed_value = _hash_values(
-                        pat_value, hasher_host_url, project_slug, hash_length
-                    )
-
-                if dataset[grp, el].VR == "SH" | is_accession_number:
-                    hashed_value = hashed_value[:16]
-
-                dataset[grp, el].value = hashed_value
-
-                message = f"Changing: {name} (0x{grp:04x},0x{el:04x})"
-                logger.debug(f"\t{message}")
-            else:
-                message = f"Missing: {name} (0x{grp:04x},0x{el:04x})\
-                 - Operation ({op})"
-                logger.debug(f"\t{message}")
-
-    return dataset
-
-
-def _hash_values(
-    pat_value: str, hasher_host_url: str, project_slug: str, hash_length: int
-) -> str:
-    ep_path = hasher_host_url + "/hash"
-    request_params: dict[str, str | int] = {
-        "project_slug": project_slug,
-        "message": pat_value,
-        "length": hash_length,
-    }
-
-    response = requests.get(ep_path, params=request_params)
-    # The /hash endpoint returns application/text so should be fine to
-    # use response.text here
-=======
         dataset[grp, el].value = hashed_value
 
     else:
@@ -463,7 +190,6 @@
     if hash_len:
         hasher_req_url += f"&length={hash_len}"
     response = requests.get(hasher_req_url)
->>>>>>> f5f02200
     logger.debug("RESPONSE = %s}" % response.text)
     return response.text
 
