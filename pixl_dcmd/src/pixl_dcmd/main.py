#  Copyright (c) 2022 University College London Hospitals NHS Foundation Trust
#
#  Licensed under the Apache License, Version 2.0 (the "License");
#  you may not use this file except in compliance with the License.
#  You may obtain a copy of the License at
#
#     http://www.apache.org/licenses/LICENSE-2.0
#
#  Unless required by applicable law or agreed to in writing, software
#  distributed under the License is distributed on an "AS IS" BASIS,
#  WITHOUT WARRANTIES OR CONDITIONS OF ANY KIND, either express or implied.
#  See the License for the specific language governing permissions and
#  limitations under the License.
from __future__ import annotations

from io import BytesIO
from os import PathLike
from pathlib import Path
from typing import Any, BinaryIO, Union
from logging import getLogger

from core.exceptions import PixlSkipMessageError
from core.project_config import load_project_config

from core.dicom_tags import DICOM_TAG_PROJECT_NAME

import requests
from decouple import config
from pydicom import Dataset, dcmwrite

from pixl_dcmd._database import add_hashed_identifier_and_save, query_db
from pixl_dcmd._datetime import combine_date_time, format_date_time
from pixl_dcmd._deid_helpers import get_bounded_age, get_encrypted_uid
import yaml

DicomDataSetType = Union[Union[str, bytes, PathLike[Any]], BinaryIO]

logger = getLogger(__name__)


def write_dataset_to_bytes(dataset: Dataset) -> bytes:
    """
    Write pydicom DICOM dataset to byte array

    Original from:
    https://pydicom.github.io/pydicom/stable/auto_examples/memory_dataset.html
    """
    with BytesIO() as buffer:
        dcmwrite(buffer, dataset)
        buffer.seek(0)
        return buffer.read()


def anonymise_dicom(dataset: Dataset) -> Dataset:
    """
    Anonymises a DICOM dataset as Received by Orthanc.
    Finds appropriate configuration based on project name and anonymises by
    - dropping datasets of the wrong modality
    - removing private tags
    - removing overlays
    - applying tag operations based on the config file
    Returns anonymised dataset.
    """
    raw_slug = dataset.get_private_item(
        DICOM_TAG_PROJECT_NAME.group_id,
        DICOM_TAG_PROJECT_NAME.offset_id,
        DICOM_TAG_PROJECT_NAME.creator_string,
    ).value
    # Get both strings and bytes, which is fun
    if isinstance(raw_slug, bytes):
        logger.debug(f"Bytes slug {raw_slug!r}")
        slug = raw_slug.decode("utf-8").strip()
    else:
        logger.debug(f"String slug '{raw_slug}'")
        # temporary dumb replacement to see if this is a string
        slug = raw_slug

    project_config = load_project_config(slug)
<<<<<<< HEAD
    logger.debug(f"Received instance for project {slug}")
    # Drop anything that is not an X-Ray
=======
    logger.error(f"Received instance for project {slug}")

>>>>>>> 69c6014d
    if dataset.Modality not in project_config.project.modalities:
        msg = f"Dropping DICOM Modality: {dataset.Modality}"
        raise PixlSkipMessageError(msg)

    logger.info("Anonymising received instance")

    # Rip out overlays/
    dataset = remove_overlays(dataset)
    logger.info("Removed overlays")

    # Merge tag schemes
    all_tags = merge_tag_schemes(project_config.tag_operation_files)

    # Apply scheme to instance
    dataset = apply_tag_scheme(dataset, all_tags)
    # Apply whitelist
    dataset = enforce_whitelist(dataset, all_tags)

    logger.info(
        f"DICOM tag anonymisation applied according to {project_config.tag_operation_files}"
    )
    # Write anonymised instance to disk.
    return dataset


def merge_tag_schemes(tag_operation_files: list[Path]) -> list[dict]:
    """Merge multiple tag schemes into a single scheme."""
    all_tags: dict[tuple, dict] = {}

    for tag_operation_file in tag_operation_files:
        with tag_operation_file.open() as file:
            # Load tag operations scheme from YAML.
            tags = yaml.safe_load(file)
            if not isinstance(tags, list) or not all(
                [isinstance(tag, dict) for tag in tags]
            ):
                raise ValueError(
                    "Tag operation file must contain a list of dictionaries"
                )
            all_tags.update(_scheme_list_to_dict(tags))

    return list(all_tags.values())


def _scheme_list_to_dict(tags: list[dict]) -> dict[tuple, dict]:
    """
    Convert a list of tag dictionaries to a dictionary of dictionaries.
    Each group/element pair uniquely identifies a tag.
    """
    return {(tag["group"], tag["element"]): tag for tag in tags}


def remove_overlays(dataset: Dataset) -> Dataset:
    """
    Search for overlays planes and remove them.

    Overlay planes are repeating groups in [0x6000,xxxx].
    Up to 16 overlays can be stored in 0x6000 to 0x601E.
    See:
    https://dicom.nema.org/medical/dicom/current/output/chtml/part03/sect_C.9.2.html
    for further details.
    """
    logger.debug("Starting search for overlays...")

    for i in range(0x6000, 0x601F, 2):
        overlay = dataset.group_dataset(i)
        message = f"Checking for overlay in: [0x{i:04x}]"
        logger.debug(f"\t{message}")

        if overlay:
            message = f"Found overlay in: [0x{i:04x}]"
            logger.debug(f"\t{message}")

            message = f"Deleting overlay in: [0x{i:04x}]"
            logger.debug(f"\t{message}")
            for item in overlay:
                del dataset[item.tag]
        else:
            message = f"No overlay in: [0x{i:04x}]"
            logger.debug(f"\t{message}")

    return dataset


def enforce_whitelist(dataset: Dataset, tags: list[dict]) -> Dataset:
    """Delete any tags not in the tagging scheme."""
    # For every element:
    logger.debug("Enforcing whitelist")
    for de in dataset:
        keep_el = False
        # For every entry in the YAML:
        for i in range(len(tags)):
            grp = tags[i]["group"]
            el = tags[i]["element"]
            op = tags[i]["op"]

            if de.tag.group == grp and de.tag.element == el:
                if op != "delete":
                    keep_el = True

        if not keep_el:
            del_grp = de.tag.group
            del_el = de.tag.element

            del dataset[del_grp, del_el]
            message = "Whitelist - deleting: {name} (0x{grp:04x},0x{el:04x})".format(
                name=de.keyword, grp=del_grp, el=del_el
            )
            logger.debug(f"\t{message}")

    return dataset


def apply_tag_scheme(dataset: Dataset, tags: list[dict]) -> Dataset:
    """
    Apply anonymisation operations for a given set of tags to a dataset.
    The original study time is kept before any operations are applied.
    For example: orig_study_time = `dataset[0x0008, 0x0030].value`
    """
    logger.debug("Applying tag scheme")

    mrn = dataset[0x0010, 0x0020].value  # Patient ID
    accession_number = dataset[0x0008, 0x0050].value  # Accession Number

    # Set salt based on ENV VAR
    salt_plaintext = config("SALT_VALUE")

    HASHER_API_AZ_NAME = config("HASHER_API_AZ_NAME")
    HASHER_API_PORT = config("HASHER_API_PORT")

    # TODO: Get offset from external source on study-by-study basis.
    # https://github.com/UCLH-Foundry/PIXL/issues/152
    try:
        TIME_OFFSET = int(config("TIME_OFFSET"))
    except ValueError as exc:
        msg = "Failed to set the time offset in hours from the $TIME_OFFSET env var"
        raise RuntimeError(msg) from exc

    logger.debug(b"TIME_OFFSET = %i}" % TIME_OFFSET)

    # Use hasher API to get hash of salt.
    hasher_host_url = "http://" + HASHER_API_AZ_NAME + ":" + HASHER_API_PORT
    payload = "/hash?message=" + salt_plaintext
    request_url = hasher_host_url + payload

    response = requests.get(request_url)

    logger.debug(b"SALT = %a}" % response.content)
    salt = response.content

    # For every entry in the YAML:
    for i in range(len(tags)):
        name = tags[i]["name"]
        grp = tags[i]["group"]
        el = tags[i]["element"]
        op = tags[i]["op"]

        # If this tag should be kept.
        if op == "keep":
            if [grp, el] in dataset:
                message = f"Keeping: {name} (0x{grp:04x},0x{el:04x})"
                logger.debug(f"\t{message}")
            else:
                message = f"Missing: {name} (0x{grp:04x},0x{el:04x})\
                 - Operation ({op})"
                logger.debug(f"\t{message}")

        # If this tag should be deleted.
        elif op == "delete":
            if [grp, el] in dataset:
                del dataset[grp, el]
                message = f"Deleting: {name} (0x{grp:04x},0x{el:04x})"
                logger.debug(f"\t{message}")
            else:
                message = f"Missing: {name} (0x{grp:04x},0x{el:04x})\
                 - Operation ({op})"
                logger.debug(f"\t{message}")

        # Handle UIDs that should be encrypted.
        elif op == "hash-uid":
            if [grp, el] in dataset:
                message = f"Changing: {name} (0x{grp:04x},0x{el:04x})"
                logger.debug(f"\t{message}")

                logger.debug(f"\t\tCurrent UID:\t{dataset[grp,el].value}")
                new_uid = get_encrypted_uid(dataset[grp, el].value, salt)
                dataset[grp, el].value = new_uid
                logger.debug(f"\t\tEncrypted UID:\t{new_uid}")

            else:
                message = f"Missing: {name} (0x{grp:04x},0x{el:04x})\
                 - Operation ({op})"
                logger.debug(f"\t{message}")

        # Shift time relative to the original study time.
        elif op == "time-shift":
            if [grp, el] in dataset:
                # Study date
                if grp == 0x0008 and el == 0x0020:
                    study_date_time = combine_date_time(
                        dataset[0x0008, 0x0020].value, dataset[0x0008, 0x0030].value
                    )
                    new_date = study_date_time.shift(hours=TIME_OFFSET).format(
                        "YYYYMMDD"
                    )
                    logger.debug(
                        f"\tChanging {name}: {dataset[grp,el].value} -> {new_date}"
                    )
                    dataset[grp, el].value = new_date
                # Series date
                if grp == 0x0008 and el == 0x0021:
                    series_date_time = combine_date_time(
                        dataset[0x0008, 0x0021].value, dataset[0x0008, 0x0031].value
                    )
                    new_date = series_date_time.shift(hours=TIME_OFFSET).format(
                        "YYYYMMDD"
                    )
                    logger.debug(
                        f"\tChanging {name}: {dataset[grp,el].value} -> {new_date}"
                    )
                    dataset[grp, el].value = new_date
                # Acq date
                if grp == 0x0008 and el == 0x0022:
                    acq_date_time = combine_date_time(
                        dataset[0x0008, 0x0022].value, dataset[0x0008, 0x0032].value
                    )
                    new_date = acq_date_time.shift(hours=TIME_OFFSET).format("YYYYMMDD")
                    logger.debug(
                        f"\tChanging {name}: {dataset[grp,el].value} -> {new_date}"
                    )
                    dataset[grp, el].value = new_date
                # Image date
                if grp == 0x0008 and el == 0x0023:
                    image_date_time = combine_date_time(
                        dataset[0x0008, 0x0023].value, dataset[0x0008, 0x0033].value
                    )
                    new_date = image_date_time.shift(hours=TIME_OFFSET).format(
                        "YYYYMMDD"
                    )
                    logger.debug(
                        f"\tChanging {name}: {dataset[grp,el].value} -> {new_date}"
                    )
                    dataset[grp, el].value = new_date

                # Study time
                if grp == 0x0008 and el == 0x0030:
                    study_date_time = combine_date_time(
                        dataset[0x0008, 0x0020].value, dataset[0x0008, 0x0030].value
                    )
                    new_time = study_date_time.shift(hours=TIME_OFFSET).format(
                        "HHmmss.SSSSSS"
                    )
                    logger.debug(
                        f"\tChanging {name}: {dataset[grp,el].value} -> {new_time}"
                    )
                    dataset[grp, el].value = new_time
                # Series time
                if grp == 0x0008 and el == 0x0031:
                    series_date_time = combine_date_time(
                        dataset[0x0008, 0x0021].value, dataset[0x0008, 0x0031].value
                    )
                    new_time = series_date_time.shift(hours=TIME_OFFSET).format(
                        "HHmmss.SSSSSS"
                    )
                    logger.debug(
                        f"\tChanging {name}: {dataset[grp,el].value} -> {new_time}"
                    )
                    dataset[grp, el].value = new_time
                # Acq time
                if grp == 0x0008 and el == 0x0032:
                    acq_date_time = combine_date_time(
                        dataset[0x0008, 0x0022].value, dataset[0x0008, 0x0032].value
                    )
                    new_time = acq_date_time.shift(hours=TIME_OFFSET).format(
                        "HHmmss.SSSSSS"
                    )
                    logger.debug(
                        f"\tChanging {name}: {dataset[grp,el].value} -> {new_time}"
                    )
                    dataset[grp, el].value = new_time
                # Image time
                if grp == 0x0008 and el == 0x0033:
                    acq_date_time = combine_date_time(
                        dataset[0x0008, 0x0023].value, dataset[0x0008, 0x0033].value
                    )
                    new_time = acq_date_time.shift(hours=TIME_OFFSET).format(
                        "HHmmss.SSSSSS"
                    )
                    logger.debug(
                        f"\tChanging {name}: {dataset[grp,el].value} -> {new_time}"
                    )
                    dataset[grp, el].value = new_time

                # Acq date+time
                if grp == 0x0008 and el == 0x002A:
                    logger.debug(f"\tChanging {name}: {dataset[grp,el].value}")

                    acq_date_time = format_date_time(dataset[grp, el].value)
                    new_date_time = acq_date_time.shift(hours=TIME_OFFSET).format(
                        "YYYYMMDDHHmmss.SSSSSS"
                    )
                    logger.debug(
                        f"\tChanging {name}: {dataset[grp,el].value} -> {new_date_time}"
                    )
                    dataset[grp, el].value = new_date_time

        # Modify specific tags (make blank).
        elif op == "fixed":
            if grp == 0x0020 and el == 0x0010:
                logger.debug(f"\tRedacting Study ID: {dataset[grp,el].value}")
                dataset[grp, el].value = ""
            if grp == 0x0010 and el == 0x0020:
                logger.debug(f"\tRedacting Patient ID: {dataset[grp,el].value}")
                dataset[grp, el].value = ""

        # Enforce a numerical range.
        elif op == "num-range" and [grp, el] in dataset:
            if grp == 0x0010 and el == 0x1010:
                new_age = get_bounded_age(dataset[grp, el].value)
                logger.debug(
                    f"\tChanging Patient Age: {dataset[grp,el].value} -> {new_age}"
                )
                dataset[grp, el].value = new_age

        # Change value into hash from hasher API.
        elif op == "secure-hash":
            if [grp, el] in dataset:
                if grp == 0x0010 and el == 0x0020:  # Patient ID
                    pat_value = mrn + accession_number

                    hashed_value = _hash_values(grp, el, pat_value, hasher_host_url)
                    # Query PIXL database
                    existing_image = query_db(mrn, accession_number)
                    # Insert the hashed_value into the PIXL database
                    add_hashed_identifier_and_save(existing_image, hashed_value)
                else:
                    pat_value = str(dataset[grp, el].value)

                    hashed_value = _hash_values(grp, el, pat_value, hasher_host_url)
                if dataset[grp, el].VR == "SH":
                    hashed_value = hashed_value[:16]

                dataset[grp, el].value = hashed_value

                message = f"Changing: {name} (0x{grp:04x},0x{el:04x})"
                logger.debug(f"\t{message}")
            else:
                message = f"Missing: {name} (0x{grp:04x},0x{el:04x})\
                 - Operation ({op})"
                logger.debug(f"\t{message}")

    return dataset


def hash_endpoint_path_for_tag(group: bytes, element: bytes) -> str:
    """Call a hasher endpoint depending on the dicom tag group and emement"""
    if group == 0x0010 and element == 0x0020:  # Patient ID
        return "/hash-mrn"
    if group == 0x0008 and element == 0x0050:  # Accession Number
        return "/hash-accession-number"

    return "/hash"


def _hash_values(grp: bytes, el: bytes, pat_value: str, hasher_host_url: str) -> str:
    ep_path = hash_endpoint_path_for_tag(group=grp, element=el)
    payload = ep_path + "?message=" + pat_value
    request_url = hasher_host_url + payload
    response = requests.get(request_url)
    # All three hashing endpoints return application/text so should be fine to
    # use response.text here
    logger.debug("RESPONSE = %s}" % response.text)
    return response.text<|MERGE_RESOLUTION|>--- conflicted
+++ resolved
@@ -72,17 +72,10 @@
         slug = raw_slug.decode("utf-8").strip()
     else:
         logger.debug(f"String slug '{raw_slug}'")
-        # temporary dumb replacement to see if this is a string
         slug = raw_slug
 
     project_config = load_project_config(slug)
-<<<<<<< HEAD
     logger.debug(f"Received instance for project {slug}")
-    # Drop anything that is not an X-Ray
-=======
-    logger.error(f"Received instance for project {slug}")
-
->>>>>>> 69c6014d
     if dataset.Modality not in project_config.project.modalities:
         msg = f"Dropping DICOM Modality: {dataset.Modality}"
         raise PixlSkipMessageError(msg)
@@ -109,30 +102,20 @@
 
 
 def merge_tag_schemes(tag_operation_files: list[Path]) -> list[dict]:
-    """Merge multiple tag schemes into a single scheme."""
-    all_tags: dict[tuple, dict] = {}
-
-    for tag_operation_file in tag_operation_files:
-        with tag_operation_file.open() as file:
-            # Load tag operations scheme from YAML.
-            tags = yaml.safe_load(file)
-            if not isinstance(tags, list) or not all(
-                [isinstance(tag, dict) for tag in tags]
-            ):
-                raise ValueError(
-                    "Tag operation file must contain a list of dictionaries"
-                )
-            all_tags.update(_scheme_list_to_dict(tags))
-
-    return list(all_tags.values())
-
-
-def _scheme_list_to_dict(tags: list[dict]) -> dict[tuple, dict]:
-    """
-    Convert a list of tag dictionaries to a dictionary of dictionaries.
-    Each group/element pair uniquely identifies a tag.
-    """
-    return {(tag["group"], tag["element"]): tag for tag in tags}
+    """
+    NOT IMPLEMENTED, WORKS ONLY WITH A SINGLE TAG SCHEME
+    Merge multiple tag schemes into a single dictionary.
+    """
+    if len(tag_operation_files) > 1:
+        raise NotImplementedError("Multiple tag schemes not supported")
+    with tag_operation_files[0].open() as file:
+        # Load tag operations scheme from YAML.
+        tags = yaml.safe_load(file)
+        if not isinstance(tags, list) or not all(
+            [isinstance(tag, dict) for tag in tags]
+        ):
+            raise ValueError("Tag operation file must contain a list of dictionaries")
+        return tags
 
 
 def remove_overlays(dataset: Dataset) -> Dataset:
