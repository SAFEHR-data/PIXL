# PIXL DICOM de-identifier

The `pixl_dcmd` package provides helper functions for de-identifying DICOM data. It is currently
only used by the [`orthanc-anon` plugin](../orthanc/orthanc-anon/plugin/pixl.py).

For external users, the `pixl_dcmd` package provides the following functionality:

- `anonymise_dicom()`: Applies the [anonymisation operations](#tag-scheme-anonymisation) 
   for the appropriate tag scheme using [Kitware Dicom Anonymizer](https://github.com/KitwareMedical/dicom-anonymizer)
   and deletes any tags not mentioned in the tag scheme. The dataset is updated in place.
<<<<<<< HEAD
     - There is also an option to synchronise to the PIXL database, external users can avoid this
   to just run the allow-list and applying the tag scheme.
     - Will throw a `PixlSkipInstanceError` for any series based on the project config file. {SK: this sentence doesn't quite make sense to me} Specifically, an error
=======
     - Will throw a `PixlSkipInstanceError` for any series based on the project config file. Specifically, an error
>>>>>>> b3921b6c
       will be thrown if:
       - the series description matches any series in `series_filters` (usually to remove localiser series)
       - the modality of the DICOM is not in `modalities`
- `anonymise_and_validate_dicom()`: Compares DICOM validation issues before and after calling `anonymise_dicom`
  and returns a dictionary of the new issues

```python
import os
import pathlib
import pydicom

from core.project_config.pixl_config_model import load_config_and_validate
from pixl_dcmd import anonymise_and_validate_dicom

config_dir = pathlib.Path().cwd().parents[2] / "projects" / "configs"
config_path = config_dir / "test-external-user.yaml"
os.environ["PROJECT_CONFIGS_DIR"] = config_dir.as_posix()  # needed to validate config
config = load_config_and_validate(config_path)

dataset_path = pydicom.data.get_testdata_file(
    "MR-SIEMENS-DICOM-WithOverlays.dcm", download=True,
)
dataset = pydicom.dcmread(dataset_path)

# the dataset is updated inplace
validation_issues = anonymise_and_validate_dicom(dataset, config=config)
assert validation_issues == {}
assert dataset != pydicom.dcmread(dataset_path)
```

## Installation

Install the Python dependencies from the `pixl_dcmd` directory:

```bash
python -m pip install -e ../pixl_core/ -e ".[test,dev]"
```

## Test

```bash
pytest
```

## Tag scheme anonymisation

The tag schemes for anonymisation are taken from the YAML files defined in the
[project configuration](../README.md#the-config-YAML-file). This should include at least a `base`,
and optionally a `manufacturer_overrides`.

If a `manufacturer_overrides` is defined, it will be used to override the `base` tags, if the
manufacturer of the DICOM file matches the manufacturer in the `manufacturer_overrides`. Any tags
in the `manufacturer_overrides` that are not in the `base` will be added to the scheme as well.
[SK: Between this and the previous read me I'm not sure this is totally clear, is it possible to have a full example of the yml file linked so that base and a manufacturer_overrides make a bit more sense ]

## 'PIXL/pixl_dcmd' Directory Contents

<details>
<summary>
<h3> Subdirectories with links to the relevant README </h3> 

</summary>

[src](./src/README.md)

[tests](./tests/README.md)

</details>

<details>
<summary>
<h3> Files </h3> 

</summary>

| **Configuration** | **User docs** |
| :--- | :--- |
| pyproject.toml | README.md | 

</details>
<|MERGE_RESOLUTION|>--- conflicted
+++ resolved
@@ -8,13 +8,7 @@
 - `anonymise_dicom()`: Applies the [anonymisation operations](#tag-scheme-anonymisation) 
    for the appropriate tag scheme using [Kitware Dicom Anonymizer](https://github.com/KitwareMedical/dicom-anonymizer)
    and deletes any tags not mentioned in the tag scheme. The dataset is updated in place.
-<<<<<<< HEAD
-     - There is also an option to synchronise to the PIXL database, external users can avoid this
-   to just run the allow-list and applying the tag scheme.
      - Will throw a `PixlSkipInstanceError` for any series based on the project config file. {SK: this sentence doesn't quite make sense to me} Specifically, an error
-=======
-     - Will throw a `PixlSkipInstanceError` for any series based on the project config file. Specifically, an error
->>>>>>> b3921b6c
        will be thrown if:
        - the series description matches any series in `series_filters` (usually to remove localiser series)
        - the modality of the DICOM is not in `modalities`
