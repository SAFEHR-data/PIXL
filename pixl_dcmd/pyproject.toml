[project]
name = "pixl_dcmd"
version = "0.0.2"
authors = [{ name = "PIXL authors" }]
description = "DICOM header anonymisation functions"
readme = "README.md"
requires-python = ">=3.11"
classifiers = ["Programming Language :: Python :: 3"]
dependencies = [
    "arrow==1.3.0",
    "pydicom==2.4.4",
    "pydicom-data",
    "logger==1.4",
<<<<<<< HEAD
    "requests==2.32.2",
    "python-decouple==3.6",
=======
    "requests==2.31.0",
    "python-decouple==3.8",
>>>>>>> 4790388d
    "types-requests~=2.28",
    "dicom-anonymizer==1.0.12",
    "dicom-validator==0.6.0",
]

[project.optional-dependencies]
test = ["dcm2niix==1.0.20220715", "nibabel==5.2.0", "pytest==7.4.2"]
dev = ["mypy", "pre-commit", "ruff"]

[build-system]
requires = ["setuptools>=61.0"]
build-backend = "setuptools.build_meta"

[tool.coverage.report]
exclude_also = [
    "def __repr__",
    "if self.debug:",
    "if settings.DEBUG",
    "except subprocess.CalledProcessError as exception:",
    "raise AssertionError",
    "raise NotImplementedError",
    "if 0:",
    "if __name__ == .__main__.:",
    "if TYPE_CHECKING:",
    "if typing.TYPE_CHECKING",
    "class .*\\bProtocol\\):",
    "@(abc\\.)?abstractmethod",
]

[tool.ruff]
extend = "./ruff.toml"

[tool.ruff.lint.extend-per-file-ignores]
"./tests/**" = ["D100"]

[tool.setuptools.package-data]
pixl_dcmd = ["resources/*.yml"]<|MERGE_RESOLUTION|>--- conflicted
+++ resolved
@@ -11,13 +11,8 @@
     "pydicom==2.4.4",
     "pydicom-data",
     "logger==1.4",
-<<<<<<< HEAD
     "requests==2.32.2",
-    "python-decouple==3.6",
-=======
-    "requests==2.31.0",
     "python-decouple==3.8",
->>>>>>> 4790388d
     "types-requests~=2.28",
     "dicom-anonymizer==1.0.12",
     "dicom-validator==0.6.0",
