[project]
name = "pixl_ehr"
version = "0.0.2"
authors = [{ name = "PIXL authors" }]
description = "PIXL electronic health record extractor"
readme = "README.md"
<<<<<<< HEAD
requires-python = ">=3.12"
classifiers = [
    "Programming Language :: Python :: 3"
]
=======
requires-python = ">=3.10"
classifiers = ["Programming Language :: Python :: 3"]
>>>>>>> 7e5a28bc
dependencies = [
    "core",
    "uvicorn==0.23.2",
    "python-decouple==3.6",
    "psycopg2-binary==2.9.9",
    "azure-identity==1.12.0",
    "azure-storage-blob==12.14.1",
    "pyarrow==14.0.1",
]

[project.optional-dependencies]
test = [
    "pytest==7.4.2",
    "pytest-asyncio==0.21.1",
    "pytest-pixl",
    "httpx==0.24.*",
]
dev = [
    "mypy",
    "pre-commit",
    "ruff",
]

[build-system]
requires = ["setuptools>=61.0"]
build-backend = "setuptools.build_meta"

[tool.pytest.ini_options]
markers = ["processing"]

[tool.ruff]
extend = "../ruff.toml"

[tool.ruff.extend-per-file-ignores]
"./tests/**" = ["D1"]

[tool.setuptools.package-data]
pixl_ehr = ["sql/*.sql", "report_deid/*.txt"]<|MERGE_RESOLUTION|>--- conflicted
+++ resolved
@@ -4,15 +4,8 @@
 authors = [{ name = "PIXL authors" }]
 description = "PIXL electronic health record extractor"
 readme = "README.md"
-<<<<<<< HEAD
 requires-python = ">=3.12"
-classifiers = [
-    "Programming Language :: Python :: 3"
-]
-=======
-requires-python = ">=3.10"
 classifiers = ["Programming Language :: Python :: 3"]
->>>>>>> 7e5a28bc
 dependencies = [
     "core",
     "uvicorn==0.23.2",
@@ -30,11 +23,7 @@
     "pytest-pixl",
     "httpx==0.24.*",
 ]
-dev = [
-    "mypy",
-    "pre-commit",
-    "ruff",
-]
+dev = ["mypy", "pre-commit", "ruff"]
 
 [build-system]
 requires = ["setuptools>=61.0"]
