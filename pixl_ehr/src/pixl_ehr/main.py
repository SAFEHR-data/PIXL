#  Copyright (c) University College London Hospitals NHS Foundation Trust
#
#  Licensed under the Apache License, Version 2.0 (the "License");
#  you may not use this file except in compliance with the License.
#  You may obtain a copy of the License at
#
#     http://www.apache.org/licenses/LICENSE-2.0
#
#  Unless required by applicable law or agreed to in writing, software
#  distributed under the License is distributed on an "AS IS" BASIS,
#  WITHOUT WARRANTIES OR CONDITIONS OF ANY KIND, either express or implied.
#  See the License for the specific language governing permissions and
#  limitations under the License.
import asyncio
from dataclasses import dataclass
import logging

<<<<<<< HEAD
from fastapi import FastAPI, HTTPException, status
from fastapi.responses import JSONResponse
=======
import aio_pika
from azure.identity import EnvironmentCredential
from azure.storage.blob import BlobServiceClient
from fastapi import FastAPI, HTTPException, status
from fastapi.responses import JSONResponse
from pixl_ehr._databases import PIXLDatabase
from pixl_ehr._processing import process_message
from pixl_ehr.utils import env_var
>>>>>>> 4dd9459d
from pydantic import BaseModel

from token_buffer import TokenBucket
from patient_queue.subscriber import PixlConsumer
from ._version import __version__

QUEUE_NAME = "ehr"

app = FastAPI(
    title="ehr-api",
    description="EHR extraction service",
    version=__version__,
    default_response_class=JSONResponse,
)

logger = logging.getLogger("uvicorn")


@dataclass
class AppState:
    token_bucket = TokenBucket(rate=0, capacity=5)


state = AppState()


async def _queue_loop() -> None:
    # TODO: settings would probably be best in separate env file as done elsewhere
    consumer = PixlConsumer("ehr", 5672, "guest", "guest")
    consumer.run(state.token_bucket)


@app.on_event("startup")
async def startup_event() -> None:

    asyncio.create_task(_queue_loop())


@app.get("/heart-beat", summary="Health Check")
async def heart_beat() -> str:
    return "OK"


class TokenRefreshUpdate(BaseModel):
    rate: int


@app.post(
    "/token-bucket-refresh-rate", summary="Update the refresh rate in items per second"
)
async def update_tb_refresh_rate(item: TokenRefreshUpdate) -> str:

    if not isinstance(item.rate, int) or item.rate < 0:
        raise HTTPException(
            status_code=status.HTTP_406_NOT_ACCEPTABLE,
            detail=f"Refresh rate mush be a positive integer. Had {item.rate}",
        )

    state.token_bucket = TokenBucket(rate=int(item.rate), capacity=5)
    return "Successfully updated the refresh rate"


@app.get(
    "/token-bucket-refresh-rate", summary="Get the refresh rate in items per second"
)
async def get_tb_refresh_rate() -> BaseModel:
    return TokenRefreshUpdate(rate=state.token_bucket.rate)


@app.get(
    "/az-copy-current",
    summary="Copy the current state of the PIXL anon EHR schema to azure",
)
async def az_copy_current(csv_filename: str = "tmp_extract.csv") -> None:
    logger.info("Copying current state of anon schema to azure")

    PIXLDatabase().to_csv(
        schema_name="emap_data", table_name="ehr_anon", filename=csv_filename
    )
    logger.debug(f"Saved temporary .csv ({csv_filename})")

    blob_service_client = BlobServiceClient(
        account_url=_storage_account_url(),
        credential=EnvironmentCredential(),
    )
    logger.debug(f"Have blob client for {env_var('AZ_STORAGE_ACCOUNT_NAME')}")

    # Create a blob client using the local file name as the name for the blob
    blob_client = blob_service_client.get_blob_client(
        container=env_var("AZ_STORAGE_CONTAINER_NAME"), blob=csv_filename
    )

    logger.info(
        f"Uploading to Azure Storage as blob: "
        f"{env_var('AZ_STORAGE_CONTAINER_NAME')}/{csv_filename}"
    )

    with open(file=csv_filename, mode="rb") as data:
        blob_client.upload_blob(data)

    logger.info("Uploaded successfully!")


def _storage_account_url() -> str:
    return f"https://{env_var('AZ_STORAGE_ACCOUNT_NAME')}.blob.core.windows.net"<|MERGE_RESOLUTION|>--- conflicted
+++ resolved
@@ -15,11 +15,6 @@
 from dataclasses import dataclass
 import logging
 
-<<<<<<< HEAD
-from fastapi import FastAPI, HTTPException, status
-from fastapi.responses import JSONResponse
-=======
-import aio_pika
 from azure.identity import EnvironmentCredential
 from azure.storage.blob import BlobServiceClient
 from fastapi import FastAPI, HTTPException, status
@@ -27,7 +22,6 @@
 from pixl_ehr._databases import PIXLDatabase
 from pixl_ehr._processing import process_message
 from pixl_ehr.utils import env_var
->>>>>>> 4dd9459d
 from pydantic import BaseModel
 
 from token_buffer import TokenBucket
